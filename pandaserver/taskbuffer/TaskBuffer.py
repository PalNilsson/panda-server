--- conflicted
+++ resolved
@@ -1108,11 +1108,7 @@
                 tmpSplitter.whitespace_split = True
                 # loop for params
                 for tmpItem in tmpSplitter:
-<<<<<<< HEAD
-                    tmpMatch = re.search('^(-[^=]+=)(.+)$',tmpItem)
-=======
                     tmpMatch = re.search('^-([^=]+=)(.+)$',tmpItem)
->>>>>>> deda85e6
                     if tmpMatch != None:
                         tmpArgName = tmpMatch.group(1)
                         tmpArgVal  = tmpMatch.group(2)
