"""
job specification

"""

reserveChangedState = False

import re
import datetime


class JobSpec(object):
    # attributes
    _attributes = ('PandaID','jobDefinitionID','schedulerID','pilotID','creationTime','creationHost',
                   'modificationTime','modificationHost','AtlasRelease','transformation','homepackage',
                   'prodSeriesLabel','prodSourceLabel','prodUserID','assignedPriority','currentPriority',
                   'attemptNr','maxAttempt','jobStatus','jobName','maxCpuCount','maxCpuUnit','maxDiskCount',
                   'maxDiskUnit','ipConnectivity','minRamCount','minRamUnit','startTime','endTime',
                   'cpuConsumptionTime','cpuConsumptionUnit','commandToPilot','transExitCode','pilotErrorCode',
                   'pilotErrorDiag','exeErrorCode','exeErrorDiag','supErrorCode','supErrorDiag',
                   'ddmErrorCode','ddmErrorDiag','brokerageErrorCode','brokerageErrorDiag',
                   'jobDispatcherErrorCode','jobDispatcherErrorDiag','taskBufferErrorCode',
                   'taskBufferErrorDiag','computingSite','computingElement','jobParameters',
                   'metadata','prodDBlock','dispatchDBlock','destinationDBlock','destinationSE',
                   'nEvents','grid','cloud','cpuConversion','sourceSite','destinationSite','transferType',
                   'taskID','cmtConfig','stateChangeTime','prodDBUpdateTime','lockedby','relocationFlag',
                   'jobExecutionID','VO','pilotTiming','workingGroup','processingType','prodUserName',
                   'nInputFiles','countryGroup','batchID','parentID','specialHandling','jobsetID',
                   'coreCount','nInputDataFiles','inputFileType','inputFileProject','inputFileBytes',
                   'nOutputDataFiles','outputFileBytes','jobMetrics','workQueue_ID','jediTaskID',
                   'jobSubStatus','actualCoreCount','reqID','maxRSS','maxVMEM','maxSWAP','maxPSS',
                   'avgRSS','avgVMEM','avgSWAP','avgPSS','maxWalltime','nucleus','eventService',
                   'failedAttempt','hs06sec', 'gshare', 'hs06','totRCHAR','totWCHAR','totRBYTES',
                   'totWBYTES','rateRCHAR','rateWCHAR','rateRBYTES','rateWBYTES','resource_type')
    # slots
    __slots__ = _attributes+('Files','_changedAttrs')
    # attributes which have 0 by default
    _zeroAttrs = ('assignedPriority','currentPriority','attemptNr','maxAttempt','maxCpuCount','maxDiskCount',
                  'minRamCount','cpuConsumptionTime','pilotErrorCode','exeErrorCode','supErrorCode','ddmErrorCode',
                  'brokerageErrorCode','jobDispatcherErrorCode','taskBufferErrorCode','nEvents','relocationFlag',
                  'jobExecutionID','nOutputDataFiles','outputFileBytes')
    # attribute to be suppressed. They are in another table
    _suppAttrs = ('jobParameters','metadata')
    # mapping between sequence and attr
    _seqAttrMap = {'PandaID':'ATLAS_PANDA.JOBSDEFINED4_PANDAID_SEQ.nextval'}
    # limit length
    _limitLength = {'ddmErrorDiag'           : 500,
                    'taskBufferErrorDiag'    : 300,
                    'jobDispatcherErrorDiag' : 250,
                    'brokerageErrorDiag'     : 250,
                    'pilotErrorDiag'         : 500,
                    'exeErrorDiag'           : 500,
                    'jobSubStatus'           : 80,
                    }
    # tag for special handling
    _tagForSH = {'altStgOut'        : 'ao',
                 'inFilePosEvtNum'  : 'if',
                 'noExecStrCnv'     : 'nc',
                 'putLogToOS'       : 'po',
                 'registerEsFiles'  : 're',
                 'requestType'      : 'rt',
                 'writeInputToFile' : 'wf',
                 }



    # constructor
    def __init__(self):
        # install attributes
        for attr in self._attributes:
            object.__setattr__(self,attr,None)
        # files list
        object.__setattr__(self,'Files',[])
        # map of changed attributes
        object.__setattr__(self,'_changedAttrs',{})
        

    # override __getattribute__ for SQL
    def __getattribute__(self,name):
        ret = object.__getattribute__(self,name)
        if ret == None:
            return "NULL"
        return ret


    # override __setattr__ to collecte the changed attributes
    def __setattr__(self,name,value):
        oldVal = getattr(self,name)
        object.__setattr__(self,name,value)
        newVal = getattr(self,name)
        if name == 'jobStatus':
            if oldVal != newVal:
                self.stateChangeTime = datetime.datetime.utcnow()
        # collect changed attributes
        if oldVal != newVal and not name in self._suppAttrs:
            self._changedAttrs[name] = value

            
    # reset changed attribute list
    def resetChangedList(self):
        object.__setattr__(self,'_changedAttrs',{})

        
    # add File to files list
    def addFile(self,file):
        # set owner
        file.setOwner(self)
        # append
        self.Files.append(file)
        
    
    # pack tuple into JobSpec
    def pack(self,values):
        for i in range(len(self._attributes)):
            attr= self._attributes[i]
            val = values[i]
            object.__setattr__(self,attr,val)


    # return a tuple of values
    def values(self):
        ret = []
        for attr in self._attributes:
            val = getattr(self,attr)
            ret.append(val)
        return tuple(ret)


    # return map of values
    def valuesMap(self,useSeq=False,onlyChanged=False):
        ret = {}
        for attr in self._attributes:
            if useSeq and self._seqAttrMap.has_key(attr):
                continue
            if onlyChanged:
                if not self._changedAttrs.has_key(attr):
                    continue
            val = getattr(self,attr)
            if val == 'NULL':
                if attr in self._zeroAttrs:
                    val = 0
                else:
                    val = None
            # jobParameters/metadata go to another table
            if attr in self._suppAttrs:
                val = None
            # truncate too long values
            if self._limitLength.has_key(attr):
                if val != None:
                    val = val[:self._limitLength[attr]]
            ret[':%s' % attr] = val
        return ret


    # return state values to be pickled
    def __getstate__(self):
        state = []
        for attr in self._attributes:
            val = getattr(self,attr)
            state.append(val)
        if reserveChangedState:
            state.append(self._changedAttrs)
        # append File info
        state.append(self.Files)
        return state


    # restore state from the unpickled state values
    def __setstate__(self,state):
        for i in range(len(self._attributes)):
            # schema evolution is supported only when adding attributes
            if i+1 < len(state):
                object.__setattr__(self,self._attributes[i],state[i])
            else:
                object.__setattr__(self,self._attributes[i],'NULL')                
        object.__setattr__(self,'Files',state[-1])
        if reserveChangedState:
            object.__setattr__(self,'_changedAttrs',state[-2])
        else:
            object.__setattr__(self,'_changedAttrs',{})

        
    # return column names for INSERT or full SELECT
    def columnNames(cls):
        ret = ""
        for attr in cls._attributes:
            if ret != "":
                ret += ','
            ret += attr
        return ret
    columnNames = classmethod(columnNames)


    # return expression of values for INSERT
    def valuesExpression(cls):
        ret = "VALUES("
        for attr in cls._attributes:
            ret += "%s"
            if attr != cls._attributes[len(cls._attributes)-1]:
                ret += ","
        ret += ")"            
        return ret
    valuesExpression = classmethod(valuesExpression)


    # return expression of bind values for INSERT
    def bindValuesExpression(cls,useSeq=False):
        from config import panda_config
        ret = "VALUES("
        for attr in cls._attributes:
            if useSeq and cls._seqAttrMap.has_key(attr):
                if panda_config.backend == 'mysql':
                    # mysql
                    ret += "%s," % "NULL"
                else:
                    # oracle
                    ret += "%s," % cls._seqAttrMap[attr]
            else:
                ret += ":%s," % attr
        ret = ret[:-1]
        ret += ")"
        return ret
    bindValuesExpression = classmethod(bindValuesExpression)


    # return an expression for UPDATE
    def updateExpression(cls):
        ret = ""
        for attr in cls._attributes:
            ret = ret + attr + "=%s"
            if attr != cls._attributes[len(cls._attributes)-1]:
                ret += ","
        return ret
    updateExpression = classmethod(updateExpression)


    # return an expression of bind variables for UPDATE
    def bindUpdateExpression(cls):
        ret = ""
        for attr in cls._attributes:
            ret += '%s=:%s,' % (attr,attr)
        ret = ret[:-1]
        ret += ' '        
        return ret
    bindUpdateExpression = classmethod(bindUpdateExpression)


    # comparison function for sort
    def compFunc(cls,a,b):
        iPandaID  = list(cls._attributes).index('PandaID')
        iPriority = list(cls._attributes).index('currentPriority')
        if a[iPriority] > b[iPriority]:
            return -1
        elif a[iPriority] < b[iPriority]:
            return 1
        else:
            if a[iPandaID] > b[iPandaID]:
                return 1
            elif a[iPandaID] < b[iPandaID]:
                return -1
            else:
                return 0
    compFunc = classmethod(compFunc)


    # return an expression of bind variables for UPDATE to update only changed attributes
    def bindUpdateChangesExpression(self):
        ret = ""
        for attr in self._attributes:
            if self._changedAttrs.has_key(attr):
                ret += '%s=:%s,' % (attr,attr)
        ret  = ret[:-1]
        ret += ' '
        return ret


    # check if goint to merging
    def produceUnMerge(self):
        for tmpFile in self.Files:
            if tmpFile.isUnMergedOutput():
                return True
        return False



    # truncate string attribute
    def truncateStringAttr(cls,attr,val):
        if not cls._limitLength.has_key(attr):
            return val
        if val == None:
            return val
        return val[:cls._limitLength[attr]]
    truncateStringAttr = classmethod(truncateStringAttr)



    # set DDM backend
    def setDdmBackEnd(self,backEnd):
        if self.specialHandling in [None,'']:
            self.specialHandling = 'ddm:'+backEnd
        else:
            if 'ddm:' in self.specialHandling:
                self.specialHandling = re.sub('ddm:[,]+','ddm:'+backEnd,
                                              self.specialHandling)
            else:
                self.specialHandling = self.specialHandling+','+ \
                    'ddm:'+backEnd

            
    # set LB number
    def setLumiBlockNr(self,lumiBlockNr):
        if self.specialHandling in ['',None,'NULL']:
            self.specialHandling = 'lb:{0}'.format(lumiBlockNr)
        else:
            self.specialHandling += ',lb:{0}'.format(lumiBlockNr)



    # get LB number
    def getLumiBlockNr(self):
        if self.specialHandling != None:
            for tmpItem in self.specialHandling.split(','):
                if tmpItem.startswith('lb:'):
                    return int(tmpItem.split(':')[-1])
        return None



    # get DDM backend
    def getDdmBackEnd(self):
        if self.specialHandling == None:
            return None
        for tmpItem in self.specialHandling.split(','):
            if tmpItem.startswith('ddm:'):
                return tmpItem.split(':')[-1]
        return None



    # set to accept partial finish
    def setToAcceptPartialFinish(self):
        token = 'ap'
        if self.specialHandling in [None,'']:
            self.specialHandling = token
        else:
            if not token in self.specialHandling.split(','):
                self.specialHandling = self.specialHandling+','+token



    # accept partial finish
    def acceptPartialFinish(self):
        token = 'ap'
        if self.specialHandling in [None,'']:
            return False
        else:
            return token in self.specialHandling.split(',')


    # set home cloud
    def setHomeCloud(self,homeCloud):
        if self.specialHandling in ['',None,'NULL']:
            self.specialHandling = 'hc:{0}'.format(homeCloud)
        else:
            self.specialHandling += ',hc:{0}'.format(homeCloud)



    # get cloud
    def getCloud(self):
        if self.specialHandling != None:
            for tmpItem in self.specialHandling.split(','):
                if tmpItem.startswith('hc:'):
                    return tmpItem.split(':')[-1]
        return self.cloud


    # check if cancelled or it's flavor
    def isCancelled(self):
        return self.jobStatus in ['cancelled','closed']



    # get file names which were uploaded to alternative locations
    def altStgOutFileList(self):
        try:
            if self.jobMetrics != None:
                for item in self.jobMetrics.split():
                    if item.startswith('altTransferred='):
                        return item.split('=')[-1].split(',')
        except:
            pass
        return []



    # get mode for alternative stage-out
    def getAltStgOut(self):
        if self.specialHandling != None:
            for tmpItem in self.specialHandling.split(','):
                if tmpItem.startswith('{0}:'.format(self._tagForSH['altStgOut'])):
                    return tmpItem.split(':')[-1]
        return None



    # set alternative stage-out
    def setAltStgOut(self,mode):
        if self.specialHandling != None:
            items = self.specialHandling.split(',')
        else:
            items = []
        # remove old value
        newItems = []
        for tmpItem in items:
            if tmpItem.startswith('{0}:'.format(self._tagForSH['altStgOut'])):
                continue
            newItems.append(tmpItem)
        newItems.append('{0}:{1}'.format(self._tagForSH['altStgOut'],mode))
        self.specialHandling = ','.join(newItems)



    # put log files to OS
    def putLogToOS(self):
        if self.specialHandling != None:
            return self._tagForSH['putLogToOS'] in self.specialHandling.split(',')
        return False



    # set to put log files to OS
    def setToPutLogToOS(self):
        if self.specialHandling != None:
            items = self.specialHandling.split(',')
        else:
            items = []
        if not self._tagForSH['putLogToOS'] in items:
            items.append(self._tagForSH['putLogToOS'])
        self.specialHandling = ','.join(items)



    # write input to file
    def writeInputToFile(self):
        if self.specialHandling != None:
            return self._tagForSH['writeInputToFile'] in self.specialHandling.split(',')
        return False



    # set to write input to file
    def setToWriteInputToFile(self):
        if self.specialHandling != None:
            items = self.specialHandling.split(',')
        else:
            items = []
        if not self._tagForSH['writeInputToFile'] in items:
            items.append(self._tagForSH['writeInputToFile'])
        self.specialHandling = ','.join(items)



    # set request type
    def setRequestType(self,reqType):
        if self.specialHandling != None:
            items = self.specialHandling.split(',')
        else:
            items = []
        newItems = []
        setFlag = False
        for item in items:
            if not item.startswith(self._tagForSH['requestType']):
                newItems.append(item)
        newItems.append('{0}={1}'.format(self._tagForSH['requestType'],reqType))
        self.specialHandling = ','.join(newItems)



    # sort files
    def sortFiles(self):
        try:
            lfnMap = {}
            for tmpFile in self.Files:
                if not tmpFile.lfn in lfnMap:
                    lfnMap[tmpFile.lfn] = []
                lfnMap[tmpFile.lfn].append(tmpFile)
            lfns = lfnMap.keys()
            lfns.sort()
            newFiles = []
            for tmpLFN in lfns:
                for tmpFile in lfnMap[tmpLFN]:
                    newFiles.append(tmpFile)
            self.Files = newFiles
        except:
            pass



    # get zip file map
    def getZipFileMap(self):
        zipMap = dict()
        try:
            if self.jobParameters is not None:
                zipStr = re.search('<ZIP_MAP>(.+)</ZIP_MAP>',self.jobParameters)
                if zipStr is not None:
                    for item in zipStr.group(1).split():
                        zipFile,conFiles = item.split(':')
                        conFiles = conFiles.split(',')
                        zipMap[zipFile] = conFiles
        except:
            pass
        return zipMap



    # suppress execute string conversion
    def noExecStrCnv(self):
        if self.specialHandling != None:
            return self._tagForSH['noExecStrCnv'] in self.specialHandling.split(',')
        return False



    # set to suppress execute string conversion
    def setNoExecStrCnv(self):
        if self.specialHandling != None:
            items = self.specialHandling.split(',')
        else:
            items = []
        if not self._tagForSH['noExecStrCnv'] in items:
            items.append(self._tagForSH['noExecStrCnv'])
        self.specialHandling = ','.join(items)



    # in-file positional event number
    def inFilePosEvtNum(self):
        if self.specialHandling != None:
            return self._tagForSH['inFilePosEvtNum'] in self.specialHandling.split(',')
        return False



    # set to use in-file positional event number
    def setInFilePosEvtNum(self):
        if self.specialHandling != None:
            items = self.specialHandling.split(',')
        else:
            items = []
        if not self._tagForSH['inFilePosEvtNum'] in items:
            items.append(self._tagForSH['inFilePosEvtNum'])
        self.specialHandling = ','.join(items)



<<<<<<< HEAD
=======
    # register event service files
    def registerEsFiles(self):
        if self.specialHandling != None:
            return self._tagForSH['registerEsFiles'] in self.specialHandling.split(',')
        return False



    # set to register event service files
    def setRegisterEsFiles(self):
        if self.specialHandling != None:
            items = self.specialHandling.split(',')
        else:
            items = []
        if not self._tagForSH['registerEsFiles'] in items:
            items.append(self._tagForSH['registerEsFiles'])
        self.specialHandling = ','.join(items)



>>>>>>> df660298
    # set background-able flag
    def setBackgroundableFlag(self):
        self.jobExecutionID = 0
        if self.prodSourceLabel not in ['managed', 'test']:
            return
        try:
            if self.inputFileBytes / self.maxWalltime > 5000:
                return
        except:
            return
        try:
            if self.coreCount <= 1:
                return
        except:
            return
        if self.currentPriority > 250:
            return
        self.jobExecutionID = 1<|MERGE_RESOLUTION|>--- conflicted
+++ resolved
@@ -554,8 +554,6 @@
 
 
 
-<<<<<<< HEAD
-=======
     # register event service files
     def registerEsFiles(self):
         if self.specialHandling != None:
@@ -576,7 +574,6 @@
 
 
 
->>>>>>> df660298
     # set background-able flag
     def setBackgroundableFlag(self):
         self.jobExecutionID = 0
