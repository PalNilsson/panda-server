--- conflicted
+++ resolved
@@ -44,15 +44,14 @@
                    'touchFile','getVomsAttr','putEventPickingRequest','getAttr','getFile',
                    'uploadLog']
 
-<<<<<<< HEAD
 from dataservice.DataService import datasetCompleted, updateFileStatusInDisp
 allowedMethods += ['datasetCompleted', 'updateFileStatusInDisp']
 
 from jobdispatcher.JobDispatcher import getJob, updateJob, getStatus, genPilotToken,\
-    getEventRanges, updateEventRange, getKeyPair, updateEventRanges, getDNsForS3, getCommands, ackCommands
+    getEventRanges, updateEventRange, getKeyPair, updateEventRanges, getDNsForS3, getProxy, getCommands, ackCommands
 allowedMethods += ['getJob', 'updateJob', 'getStatus', 'genPilotToken',
                    'getEventRanges', 'updateEventRange', 'getKeyPair',
-                   'updateEventRanges', 'getDNsForS3', 'getCommands', 'ackCommands']
+                   'updateEventRanges', 'getDNsForS3', 'getProxy', 'getCommands', 'ackCommands']
 
 from userinterface.UserIF import submitJobs, getJobStatus, queryPandaIDs, killJobs, reassignJobs,\
      getJobStatistics, getJobStatisticsPerSite, resubmitJobs, queryLastFilesInDataset, getPandaIDsSite,\
@@ -70,34 +69,8 @@
      retryTask, getRetryHistory, changeTaskPriority, reassignTask, changeTaskAttributePanda,\
      pauseTask, resumeTask, increaseAttemptNrPanda, killUnfinishedJobs, changeTaskSplitRulePanda,\
      changeTaskModTimePanda, avalancheTask, getPandaIDsWithTaskID, reactivateTask, getTaskStatus, \
-=======
-from dataservice.DataService     import datasetCompleted,updateFileStatusInDisp
-allowedMethods += ['datasetCompleted','updateFileStatusInDisp']
-
-from jobdispatcher.JobDispatcher import getJob,updateJob,getStatus,genPilotToken,\
-    getEventRanges,updateEventRange,getKeyPair,updateEventRanges,getDNsForS3,getProxy
-allowedMethods += ['getJob','updateJob','getStatus','genPilotToken',
-                   'getEventRanges','updateEventRange','getKeyPair',
-                   'updateEventRanges','getDNsForS3','getProxy']
-
-from userinterface.UserIF        import submitJobs,getJobStatus,queryPandaIDs,killJobs,reassignJobs,\
-     getJobStatistics,getJobStatisticsPerSite,resubmitJobs,queryLastFilesInDataset,getPandaIDsSite,\
-     getJobsToBeUpdated,updateProdDBUpdateTimes,runTaskAssignment,getAssigningTask,getSiteSpecs,\
-     getCloudSpecs,runBrokerage,seeCloudTask,queryJobInfoPerCloud,registerProxyKey,getProxyKey,\
-     getJobIDsInTimeRange,getPandIDsWithJobID,getFullJobStatus,getJobStatisticsForBamboo,\
-     getNUserJobs,addSiteAccess,listSiteAccess,getFilesInUseForAnal,updateSiteAccess,\
-     getPandaClientVer,getSlimmedFileInfoPandaIDs,runReBrokerage,getQueuedAnalJobs,getHighestPrioJobStat,\
-     getActiveDatasets,setCloudTaskByUser,getSerialNumberForGroupJob,getCachePrefixes,\
-     checkMergeGenerationStatus,sendLogInfo,getNumPilots,retryFailedJobsInActive,\
-     getJobStatisticsWithLabel,getPandaIDwithJobExeID,getJobStatisticsPerUserSite,\
-     getDisInUseForAnal,getLFNsInUseForAnal,getScriptOfflineRunning,setDebugMode,\
-     insertSandboxFileInfo,checkSandboxFile,changeJobPriorities,insertTaskParams,\
-     killTask,finishTask,getCmtConfigList,getJediTasksInTimeRange,getJediTaskDetails,\
-     retryTask,getRetryHistory,changeTaskPriority,reassignTask,changeTaskAttributePanda,\
-     pauseTask,resumeTask,increaseAttemptNrPanda,killUnfinishedJobs,changeTaskSplitRulePanda,\
-     changeTaskModTimePanda,avalancheTask,getPandaIDsWithTaskID,reactivateTask,getTaskStatus, \
->>>>>>> d072a3dd
      reassignShare, listTasksInShare, getTaskParamsMap
+
 allowedMethods += ['submitJobs','getJobStatus','queryPandaIDs','killJobs','reassignJobs',
                    'getJobStatistics','getJobStatisticsPerSite','resubmitJobs','queryLastFilesInDataset','getPandaIDsSite',
                    'getJobsToBeUpdated','updateProdDBUpdateTimes','runTaskAssignment','getAssigningTask','getSiteSpecs',
