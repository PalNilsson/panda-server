--- conflicted
+++ resolved
@@ -124,8 +124,6 @@
                         except Exception as e:
                             _logger.debug("apply_retrial_rules excepted and needs to be investigated (%s): %s"%(e, traceback.format_exc()))
 
-<<<<<<< HEAD
-=======
                         # updateJobs was successful and it failed a job with taskBufferErrorCode
                         try:
 
@@ -145,7 +143,6 @@
                         except Exception as e:
                             self.logger.error("apply_retrial_rules 2 excepted and needs to be investigated (%s): %s" % (e, traceback.format_exc()))
 
->>>>>>> 0c153618
                         cThr = Closer(self.taskBuffer,destDBList,job)
                         cThr.start()
                         cThr.join()
