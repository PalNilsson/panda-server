import os
import re
import sys
<<<<<<< HEAD
import urllib
from dq2.info import TiersOfATLAS
=======
import json
import hashlib
import uuid
try:
    from urllib import urlencode
except ImportError:
    from urllib.parse import urlencode
try:
    from httplib import HTTPSConnection
except ImportError:
    from http.client import HTTPSConnection

import pandaserver.userinterface.Client as Client
from pandaserver.userinterface.Client import baseURLSSL
>>>>>>> 92233cf4

from pandaserver.taskbuffer.TaskBuffer import taskBuffer
from pandaserver.brokerage.SiteMapper import SiteMapper
from pandaserver.config import panda_config

<<<<<<< HEAD
from taskbuffer.TaskBuffer import taskBuffer
from dataservice.DataServiceUtils import select_scope
from brokerage.SiteMapper import SiteMapper
from config import panda_config
=======
from pandaserver.dataservice import DataServiceUtils
>>>>>>> 92233cf4

# instantiate TB
taskBuffer.init(panda_config.dbhost,panda_config.dbpasswd,nDBConnection=1)
# instantiate sitemapper
siteMapper = SiteMapper(taskBuffer)

id = sys.argv[1]
s,o = Client.getJobStatus([id])

if s != 0:
    print("failed to get job with:%s" % s)
    sys.exit(0)

job = o[0]

if job is None:
    print("got None")
    sys.exit(0)

xml = """<?xml version="1.0" encoding="UTF-8" standalone="no" ?>
<!-- ATLAS file meta-data catalog -->
<!DOCTYPE POOLFILECATALOG SYSTEM "InMemory">
<POOLFILECATALOG>
"""
try:
    att = sys.argv[2]
except Exception:
    att = job.attemptNr

if job.computingSite in ['',None,'NULL']:
    print('computingSite is not yet defined')
    sys.exit(0)

siteSpec = siteMapper.getSite(job.computingSite)
scope_input, scope_output = select_scope(siteSpec, job.prodSourceLabel)

<<<<<<< HEAD
for file in job.Files:
    if file.type in ['output','log']:
        file.GUID = commands.getoutput('uuidgen')
        if job.computingSite == file.destinationSE and \
                siteSpec.setokens_output[scope_output].has_key(file.destinationDBlockToken):
            tmpSrcDDM = siteSpec.setokens_output[scope_output][file.destinationDBlockToken]
        else:
            tmpSrcDDM = siteSpec.ddm_output[scope_output]
        srm = TiersOfATLAS.getSiteProperty(tmpSrcDDM,'srm')
        srm = re.sub('^token:[^:]+:','',srm)
        xml += """
  <File ID="%s">
    <logical>
      <lfn name="%s"/>
    </logical>
    <metadata att_name="surl" att_value="%s/user.elmsheus/user.elmsheus.hc10006029.ANALY_LONG_BNL_ATLAS.1312433204.e0b.8181.ANALY_LONG_BNL_ATLAS/%s"/>    
    <metadata att_name="fsize" att_value="127340"/>
    <metadata att_name="md5sum" att_value="03cea4013bdb9f2e44050449b6ebf079"/>
   </File>""" % (file.GUID,file.lfn,srm,file.lfn)
=======
with open('/cvmfs/atlas.cern.ch/repo/sw/local/etc/agis_ddmendpoints.json') as f:
    rseDict = json.load(f)

hash = hashlib.md5()

iOut = 0
outFileName = []
fileDict = {}
for tmpFile in job.Files:
    if tmpFile.type in ['output']:
        if False:#outFileName is None:
            outFileName.append(tmpFile.lfn)
    if tmpFile.type in ['output','log']:
        fileList = []
        if False: # tmpFile.type == 'output':# and iOut > 0:
            for i in range(8):
                newFile = copy.copy(tmpFile)
                newFile.lfn+='._00{0}'.format(i)
                fileList.append(newFile)
            #continue
        else:
            fileList.append(tmpFile)
        iOut += 1
        for file in fileList:
            file.GUID = str(uuid.uuid4())
            if DataServiceUtils.getDistributedDestination(file.destinationDBlockToken) is not None:
                tmpSrcDDM = DataServiceUtils.getDistributedDestination(file.destinationDBlockToken)
            elif job.computingSite == file.destinationSE and \
                    file.destinationDBlockToken in siteSpec.setokens_output:
                tmpSrcDDM = siteSpec.setokens_output[file.destinationDBlockToken]
            elif file.lfn in outFileName:
                tmpSrcDDM = DataServiceUtils.getDestinationSE(file.destinationDBlockToken)
                if tmpSrcDDM is None:
                    tmpSrcDDM = siteMapper.getSite(file.destinationSE).ddm
            else:
                tmpSrcDDM = siteMapper.getSite(job.computingSite).ddm
            srm,dummy,root = rseDict[tmpSrcDDM]['aprotocols']['w'][0]
            srm = re.sub('^token:[^:]+:','',srm)
            srm += root
            srm = re.sub('/$','',srm)
            #srm = srm.replace('proddisk','datadisk')
            hash = hashlib.md5()
            hash.update('%s:%s' % (file.scope,file.lfn))
            hash_hex = hash.hexdigest()
            correctedscope = "/".join(file.scope.split('.'))
            path = '%s/%s/%s/%s' % (correctedscope, hash_hex[0:2], hash_hex[2:4], file.lfn)
            #if tmpFile.type == 'log':
            #    path += ',s3://cephgw.usatlas.bnl.gov:8443/atlas_logs/%s/%s/%s/%s' % (correctedscope, hash_hex[0:2], hash_hex[2:4], file.lfn)
            strDDM  = ''
            if tmpFile.type == 'log':
                strDDM += '<endpoint>%s</endpoint>' % tmpSrcDDM
                strDDM += '<endpoint>CERN-PROD_LOGS</endpoint>'
            xml += """
      <File ID="%s">
        <logical>
          <lfn name="%s"/>
        </logical>
        %s
        <metadata att_name="surl" att_value="%s/%s"/>    
        <metadata att_name="fsize" att_value="1273400000"/>
        <metadata att_name="adler32" att_value="0d2a9dc9"/>
       </File>""" % (file.GUID,file.lfn,strDDM,srm,path)
            fileDict[file.lfn] = {'guid':file.GUID,
                                    'fsize':1234,
                                    'adler32':'0d2a9dc9',
                                    'surl':"%s/%s" % (srm,path)}

>>>>>>> 92233cf4

xml += """
</POOLFILECATALOG>
"""

xml = json.dumps(fileDict)

meta = \
"""<?xml version="1.0" encoding="UTF-8" standalone="no" ?> <!-- ATLAS file meta-data catalog --> <!DOCTYPE POOLFILECATALOG SYSTEM "InMemory"> <POOLFILECATALOG> <META type="string" name="size" value="82484969"/> <META type="string" name="conditionsTag" value="COMCOND-BLKPA-006-11"/> <META type="string" name="beamType" value="collisions"/> <META type="string" name="fileType" value="aod"/> <META type="string" name="autoConfiguration" value="['everything']"/> <META type="string" name="dataset" value=""/> <META type="string" name="maxEvents" value="200"/> <META type="string" name="AMITag" value="r5475"/> <META type="string" name="postInclude" value="['EventOverlayJobTransforms/Rt_override_BLKPA-006-11.py', 'EventOverlayJobTransforms/muAlign_reco.py']"/> <META type="string" name="preExec" value="['from CaloRec.CaloCellFlags import jobproperties;jobproperties.CaloCellFlags.doLArHVCorr.set_Value_and_Lock(False);muonRecFlags.writeSDOs=True', 'TriggerFlags.AODEDMSet=AODSLIM;rec.Commissioning.set_Value_and_Lock(True);jobproperties.Beam.numberOfCollisions.set_Value_and_Lock(20.0)']"/> <META type="string" name="triggerConfig" value="MCRECO:DBF:TRIGGERDBMC:325,142,266"/> <META type="string" name="preInclude" value="['EventOverlayJobTransforms/UseOracle.py', 'EventOverlayJobTransforms/custom.py', 'EventOverlayJobTransforms/recotrfpre.py']"/> <META type="string" name="geometryVersion" value="ATLAS-GEO-20-00-01"/> <META type="string" name="events"/> <META type="string" name="postExec" value="['from IOVDbSvc.CondDB import conddb"/> """

meta = \
"""{ "argValues": { "AMITag": "p1815", "athenaopts": [ "--preloadlib=/cvmfs/atlas.cern.ch/repo/sw/software/x86_64-slc6-gcc47-opt/19.1.4/sw/IntelSoftware/linux/x86_64/xe2013/composer_xe_2013.3.163/compiler/lib/intel64/libintlc.so.5:/cvmfs/atlas.cern.ch/repo/sw/software/x86_64-slc6-gcc47-opt/19.1.4/sw/IntelSoftware/linux/x86_64/xe2013/composer_xe_2013.3.163/compiler/lib/intel64/libimf.so" ], "digiSeedOffset1": 8, "digiSeedOffset2": 8, "inputAODFile": [ "AOD.01598144._000008.pool.root.3" ], "jobNumber": 108, "reductionConf": [ "SUSY2" ], "runNumber": 167775 }, "cmdLine": "'/cvmfs/atlas.cern.ch/repo/sw/software/x86_64-slc6-gcc47-opt/19.1.4/AtlasDerivation/19.1.4.4/InstallArea/share/bin/Reco_tf.py' '--inputAODFile=AOD.01598144._000008.pool.root.3' '--AMITag' 'p1815' '--digiSeedOffset1' '8' '--digiSeedOffset2' '8' '--jobNumber' '108' '--outputDAODFile' '04553369._000108.pool.root.1.panda.um' '--reductionConf' 'SUSY2' '--runNumber' '167775'", "created": "2015-01-10T02:51:03", "executor": [ { "asetup": null, "errMsg": "", "exeConfig": { "inputs": [ "AOD" ], "outputs": [ "DAOD_SUSY2" ], "script": "athena.py", "substep": "a2da" }, "logfileReport": { "countSummary": { "CRITICAL": 0, "DEBUG": 1, "ERROR": 0, "FATAL": 0, "IGNORED": 0, "INFO": 6166, "UNKNOWN": 2114, "VERBOSE": 1, "WARNING": 95 }, "details": {} }, "metaData": {}, "name": "AODtoDAOD", "rc": 0, "resource": { "cpuTime": 2478, "wallTime": 2649 }, "statusOK": true, "validation": true } ], "exitAcronym": "OK", "exitCode": 0, "exitMsg": "OK", "exitMsgExtra": "", "files": { "input": [ { "dataset": null, "nentries": 5000, "subFiles": [ { "file_guid": "727E5251-EE36-1F44-8EFB-C8FBA7D9BE52", "name": "AOD.01598144._000008.pool.root.3" } ], "type": "AOD" } ], "output": [ { "argName": "SUSY2", "dataset": null, "subFiles": [ """

for file in job.Files:
    if file.type in ['output']:
#        meta += """{ "AODFixVersion": "", "beam_energy": [ 6500000.0 ], "beam_type": [ "collisions" ], "conditions_tag": "OFLCOND-RUN12-SDR-14", "file_guid": "%s", "file_size": 643794695, "file_type": "pool", "geometry": "ATLAS-R2-2015-01-01-00", "integrity": true, "lumi_block": [ 15 ], "name": "%s", "nentries": 2563, "run_number": [ 222222 ] } ,""" % (file.GUID,file.lfn)
        meta += """{ "AODFixVersion": "", "beam_energy": [ 6500000.0 ], "beam_type": [ "collisions" ], "conditions_tag": "OFLCOND-RUN12-SDR-14", "file_guid": "%s", "file_size": 643794695, "file_type": "pool", "geometry": "ATLAS-R2-2015-01-01-00", "integrity": true, "lumi_block": [ 15 ], "name": "%s", "run_number": [ 222222 ] } ,""" % (file.GUID,file.lfn)
meta = meta[:-1]
meta += """], "type": "aod" } ] }, "name": "Reco_tf", "reportVersion": "1.0.0", "resource": { "cpuUnit": "seconds", "externalsCpuTime": 24, "memUnit": "kB", "transformCpuTime": 50, "wallTime": 2782 } }"""

node={}
node['jobId']=id
node['state']='finished'
#node['state']='failed'
#node['batchID']='aaax'
node['pilotErrorCode']=2
node['pilotErrorCode']=1099
#node['pilotErrorDiag']='aaaaaaaaaaaaaaaaaaaaaaa'
#node['metaData']=meta
node['corruptedFiles'] = '4003029-1800232404-8696089-2-2.zip'
node['siteName']='BNL_ATLAS_test'
node['attemptNr']=att
node['jobMetrics']="aaaaa=2 bbbb=3 alt:%s" % ','.join(outFileName)
#node['jobSubStatus']='pilot_killed'
#node['coreCount']=10
node['cpuConsumptionTime']=12340
node['maxRSS']=1
node['maxVMEM']=2
node['maxSWAP']=3
node['maxPSS']=5*1024*1024
node['avgRSS']=11
node['avgVMEM']=12
node['avgSWAP']=13
node['avgPSS']=14
node['rateWCHAR']=1400

node['xml']=xml
url='%s/updateJob' % baseURLSSL

match = re.search('[^:/]+://([^/]+)(/.+)',url)
host = match.group(1)
path = match.group(2)

if 'X509_USER_PROXY' in os.environ:
    certKey = os.environ['X509_USER_PROXY']
else:
    certKey = '/tmp/x509up_u%s' % os.getuid()

rdata=urlencode(node)

conn = HTTPSConnection(host,key_file=certKey,cert_file=certKey)
conn.request('POST',path,rdata)
resp = conn.getresponse()
data = resp.read()

print(data)<|MERGE_RESOLUTION|>--- conflicted
+++ resolved
@@ -1,10 +1,6 @@
 import os
 import re
 import sys
-<<<<<<< HEAD
-import urllib
-from dq2.info import TiersOfATLAS
-=======
 import json
 import hashlib
 import uuid
@@ -19,20 +15,12 @@
 
 import pandaserver.userinterface.Client as Client
 from pandaserver.userinterface.Client import baseURLSSL
->>>>>>> 92233cf4
 
 from pandaserver.taskbuffer.TaskBuffer import taskBuffer
 from pandaserver.brokerage.SiteMapper import SiteMapper
 from pandaserver.config import panda_config
-
-<<<<<<< HEAD
-from taskbuffer.TaskBuffer import taskBuffer
-from dataservice.DataServiceUtils import select_scope
-from brokerage.SiteMapper import SiteMapper
-from config import panda_config
-=======
 from pandaserver.dataservice import DataServiceUtils
->>>>>>> 92233cf4
+from pandasever.dataservice.DataServiceUtils import select_scope
 
 # instantiate TB
 taskBuffer.init(panda_config.dbhost,panda_config.dbpasswd,nDBConnection=1)
@@ -69,27 +57,6 @@
 siteSpec = siteMapper.getSite(job.computingSite)
 scope_input, scope_output = select_scope(siteSpec, job.prodSourceLabel)
 
-<<<<<<< HEAD
-for file in job.Files:
-    if file.type in ['output','log']:
-        file.GUID = commands.getoutput('uuidgen')
-        if job.computingSite == file.destinationSE and \
-                siteSpec.setokens_output[scope_output].has_key(file.destinationDBlockToken):
-            tmpSrcDDM = siteSpec.setokens_output[scope_output][file.destinationDBlockToken]
-        else:
-            tmpSrcDDM = siteSpec.ddm_output[scope_output]
-        srm = TiersOfATLAS.getSiteProperty(tmpSrcDDM,'srm')
-        srm = re.sub('^token:[^:]+:','',srm)
-        xml += """
-  <File ID="%s">
-    <logical>
-      <lfn name="%s"/>
-    </logical>
-    <metadata att_name="surl" att_value="%s/user.elmsheus/user.elmsheus.hc10006029.ANALY_LONG_BNL_ATLAS.1312433204.e0b.8181.ANALY_LONG_BNL_ATLAS/%s"/>    
-    <metadata att_name="fsize" att_value="127340"/>
-    <metadata att_name="md5sum" att_value="03cea4013bdb9f2e44050449b6ebf079"/>
-   </File>""" % (file.GUID,file.lfn,srm,file.lfn)
-=======
 with open('/cvmfs/atlas.cern.ch/repo/sw/local/etc/agis_ddmendpoints.json') as f:
     rseDict = json.load(f)
 
@@ -118,14 +85,18 @@
             if DataServiceUtils.getDistributedDestination(file.destinationDBlockToken) is not None:
                 tmpSrcDDM = DataServiceUtils.getDistributedDestination(file.destinationDBlockToken)
             elif job.computingSite == file.destinationSE and \
-                    file.destinationDBlockToken in siteSpec.setokens_output:
-                tmpSrcDDM = siteSpec.setokens_output[file.destinationDBlockToken]
+                    file.destinationDBlockToken in siteSpec.setokens_output[scope_output]:
+                tmpSrcDDM = siteSpec.setokens_output[scope_output][file.destinationDBlockToken]
             elif file.lfn in outFileName:
                 tmpSrcDDM = DataServiceUtils.getDestinationSE(file.destinationDBlockToken)
                 if tmpSrcDDM is None:
-                    tmpSrcDDM = siteMapper.getSite(file.destinationSE).ddm
+                    tmpSrcSite = siteMapper.getSite(file.destinationSE)
+                    tmp_scope_input, tmp_scope_output = select_scope(siteSpec, job.prodSourceLabel)
+                    tmpSrcDDM = tmpSrcSite.ddm_output[tmp_scope_output]
             else:
-                tmpSrcDDM = siteMapper.getSite(job.computingSite).ddm
+                tmpSrcSite = siteMapper.getSite(job.computingSite)
+                tmp_scope_input, tmp_scope_output = select_scope(siteSpec, job.prodSourceLabel)                 
+                tmpSrcDDM = tmpSrcSite.ddm_output[tmp_scope_output]
             srm,dummy,root = rseDict[tmpSrcDDM]['aprotocols']['w'][0]
             srm = re.sub('^token:[^:]+:','',srm)
             srm += root
@@ -156,8 +127,6 @@
                                     'fsize':1234,
                                     'adler32':'0d2a9dc9',
                                     'surl':"%s/%s" % (srm,path)}
-
->>>>>>> 92233cf4
 
 xml += """
 </POOLFILECATALOG>
