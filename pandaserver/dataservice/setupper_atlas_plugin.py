--- conflicted
+++ resolved
@@ -1596,14 +1596,10 @@
             scope_dest_input, _ = select_scope(dest_site, tmp_job.prodSourceLabel, tmp_job.job_label)
             dest_ddm_id = dest_site.ddm_input[scope_dest_input]
             # Nucleus used as Satellite
-<<<<<<< HEAD
-            if tmp_job.getCloud() != self.site_mapper.getSite(tmp_job.computingSite).cloud and self.site_mapper.getSite(tmp_job.computingSite).cloud in ["US"]:
-=======
             if (
                     tmp_job.getCloud() != self.site_mapper.getSite(tmp_job.computingSite).cloud
                     and self.site_mapper.getSite(tmp_job.computingSite).cloud in ["US"]
             ):
->>>>>>> 8489be7e
                 tmp_site_spec = self.site_mapper.getSite(tmp_job.computingSite)
                 scope_tmp_site_input, _ = select_scope(tmp_site_spec, tmp_job.prodSourceLabel, tmp_job.job_label)
                 tmp_se_tokens = tmp_site_spec.setokens_input[scope_tmp_site_input]
