"""
General Adder plugin. Add data to dataset

"""

import datetime
import json
import re
import sys
import time
import traceback

from pandacommon.pandalogger.LogWrapper import LogWrapper
from pandacommon.pandalogger.PandaLogger import PandaLogger

import pandaserver.dataservice.ErrorCode
import pandaserver.taskbuffer.ErrorCode
from pandaserver.config import panda_config
from pandaserver.dataservice import closer
from pandaserver.taskbuffer import EventServiceUtils, JobUtils, retryModule

_logger = PandaLogger().getLogger("adder")

panda_config.setupPlugin()


class AdderGen:
    """
    General Adder plugin.
    """

    # constructor
    def __init__(
        self,
        taskBuffer,
        job_id,
        job_status,
        attempt_nr,
        ignore_tmp_error=True,
        siteMapper=None,
        pid=None,
        prelock_pid=None,
        lock_offset=10,
        lock_pool=None,
    ) -> None:
        """
        Initialize the AdderGen.

        :param job: The job object.
        :param params: Additional parameters.
        """
        self.job = None
        self.job_id = job_id
        self.job_status = job_status
        self.taskBuffer = taskBuffer
        self.ignore_tmp_error = ignore_tmp_error
        self.lock_offset = lock_offset
        self.siteMapper = siteMapper
        self.dataset_map = {}
        self.extra_info = {
            "surl": {},
            "nevents": {},
            "lbnr": {},
            "endpoint": {},
            "guid": {},
        }
        self.attempt_nr = attempt_nr
        self.pid = pid
        self.prelock_pid = prelock_pid
        self.data = None
        self.lock_pool = lock_pool
        # logger
        self.logger = LogWrapper(_logger, str(self.job_id))

    # dump file report
    def dump_file_report(self, file_catalog, attempt_nr):
        """
        Dump the file report.

        :param file_catalog: The file catalog.
        :param attempt_nr: The attempt number.
        """
        self.logger.debug("dump file report")

        attempt_nr = 0 if attempt_nr is None else attempt_nr
        if self.job is None:
            self.job = self.taskBuffer.peekJobs([self.job_id], fromDefined=False, fromWaiting=False, forAnal=True)[0]
        if self.job:
            self.taskBuffer.insertJobOutputReport(
                panda_id=self.job_id,
                prod_source_label=self.job.prodSourceLabel,
                job_status=self.job_status,
                attempt_nr=attempt_nr,
                data=file_catalog,
            )

    # get plugin class
    def get_plugin_class(self, tmp_vo, tmp_group):
        """
        Get the plugin class for the given VO and group.

        This method attempts to retrieve a specific plugin class based on the provided
        VO (Virtual Organization) and group. If no specific plugin is found, it defaults
        to using the ATLAS plugin.

        :param tmp_vo: The Virtual Organization identifier.
        :param tmp_group: The group identifier.
        :return: The plugin class.
        """
        # instantiate concrete plugin
        adder_plugin_class = panda_config.getPlugin("adder_plugins", tmp_vo, tmp_group)
        if adder_plugin_class is None:
            # use ATLAS plugin by default
            from pandaserver.dataservice.adder_atlas_plugin import AdderAtlasPlugin

            adder_plugin_class = AdderAtlasPlugin
        self.logger.debug(f"plugin name {adder_plugin_class.__name__}")
        return adder_plugin_class

    def get_report(self) -> None:
        """
        Get the job output report.
        """
        report_dict = self.taskBuffer.getJobOutputReport(panda_id=self.job_id, attempt_nr=self.attempt_nr)
        self.data = report_dict.get("data")

    def register_event_service_files(self) -> None:
        """
        Register Event Service (ES) files.
        """
        # instantiate concrete plugin
        adder_plugin_class = self.get_plugin_class(self.job.VO, self.job.cloud)
        adder_plugin = adder_plugin_class(
            self.job,
            taskBuffer=self.taskBuffer,
            siteMapper=self.siteMapper,
            logger=self.logger,
        )
        self.logger.debug("plugin is ready for ES file registration")
        adder_plugin.register_event_service_files()

    def check_file_status_in_jedi(self) -> None:
        """
        Check the file status in JEDI.
        """
        if not self.job.isCancelled() and self.job.taskBufferErrorCode not in [
            pandaserver.taskbuffer.ErrorCode.EC_PilotRetried]:
            file_check_in_jedi = self.taskBuffer.checkInputFileStatusInJEDI(self.job)
            self.logger.debug(f"check file status in JEDI : {file_check_in_jedi}")
            if file_check_in_jedi is None:
                raise RuntimeError("failed to check file status in JEDI")
            if file_check_in_jedi is False:
                # set job status to failed since some file status is wrong in JEDI
                self.job_status = "failed"
                self.job.ddmErrorCode = pandaserver.dataservice.ErrorCode.EC_Adder
                err_str = "inconsistent file status between Panda and JEDI. "
                err_str += "failed to avoid duplicated processing caused by synchronization failure"
                self.job.ddmErrorDiag = err_str
                self.logger.debug(f"set jobStatus={self.job_status} since input is inconsistent between Panda and JEDI")
            elif self.job.jobSubStatus in ["pilot_closed"]:
                # terminated by the pilot
                self.logger.debug("going to closed since terminated by the pilot")
                ret_closed = self.taskBuffer.killJobs([self.job_id], "pilot", "60", True)
                if ret_closed[0] is True:
                    self.logger.debug("end")
                    # remove Catalog
                    self.taskBuffer.deleteJobOutputReport(panda_id=self.job_id, attempt_nr=self.attempt_nr)
                    return
            # check for cloned jobs
            if EventServiceUtils.isJobCloningJob(self.job) and self.job_status == "finished":
                # get semaphore for storeonce
                if EventServiceUtils.getJobCloningType(self.job) == "storeonce":
                    self.taskBuffer.getEventRanges(self.job.PandaID, self.job.jobsetID, self.job.jediTaskID, 1, False,
                                                   False, None)
                # check semaphore
                check_jc = self.taskBuffer.checkClonedJob(self.job)
                if check_jc is None:
                    raise RuntimeError("failed to check the cloned job")
                # failed to lock semaphore
                if check_jc["lock"] is False:
                    self.job_status = "failed"
                    self.job.ddmErrorCode = pandaserver.dataservice.ErrorCode.EC_Adder
                    self.job.ddmErrorDiag = "failed to lock semaphore for job cloning"
                    self.logger.debug(f"set jobStatus={self.job_status} since did not get semaphore for job cloning")

    def execute_plugin(self) -> None:
        """
        Execute the Adder plugin.
        """
        # interaction with DDM
        try:
            # instantiate concrete plugin
            adder_plugin_class = self.get_plugin_class(self.job.VO, self.job.cloud)
            adder_plugin = adder_plugin_class(
                self.job,
                taskBuffer=self.taskBuffer,
                siteMapper=self.siteMapper,
                logger=self.logger,
            )
            self.logger.debug("plugin is ready")
            adder_plugin.execute()
            add_result = adder_plugin.result
            self.logger.debug(f"plugin done with {add_result.status_code}")
        except Exception:
            err_type, err_value = sys.exc_info()[:2]
            self.logger.error(f"failed to execute AdderPlugin for VO={self.job.VO} with {err_type}:{err_value}")
            self.logger.error(f"failed to execute AdderPlugin for VO={self.job.VO} with {traceback.format_exc()}")
            add_result = None
            self.job.ddmErrorCode = pandaserver.dataservice.ErrorCode.EC_Adder
            self.job.ddmErrorDiag = "AdderPlugin failure"

    def finalize_job_status(self) -> None:
        """
        Finalize the job status.
        """
        if self.job.jobStatus == "failed" or self.job_status == "failed":
            self.handle_failed_job()
        else:
            # reset errors
            self.job.jobDispatcherErrorCode = 0
            self.job.jobDispatcherErrorDiag = "NULL"
            # set status
            if add_result is not None and add_result.merging_files != []:
                # set status for merging:
                for file in self.job.Files:
                    if file.lfn in add_result.merging_files:
                        file.status = "merging"
                self.job.jobStatus = "merging"
                # propagate transition to prodDB
                self.job.stateChangeTime = time.strftime("%Y-%m-%d %H:%M:%S", time.gmtime())
            elif add_result is not None and add_result.transferring_files != []:
                # set status for transferring
                for file in self.job.Files:
                    if file.lfn in add_result.transferring_files:
                        file.status = "transferring"
                self.job.jobStatus = "transferring"
                self.job.jobSubStatus = None
                # propagate transition to prodDB
                self.job.stateChangeTime = time.strftime("%Y-%m-%d %H:%M:%S", time.gmtime())
            else:
                self.job.jobStatus = "finished"

    def handle_failed_job(self) -> None:
        """
        Handle failed job status.
        """
        # First of all: check if job failed and in this case take first actions according to error table
        source, error_code, error_diag = None, None, None
        errors = []
        if self.job.pilotErrorCode:
            source = "pilotErrorCode"
            error_code = self.job.pilotErrorCode
            error_diag = self.job.pilotErrorDiag
            errors.append(
                {
                    "source": source,
                    "error_code": error_code,
                    "error_diag": error_diag,
                }
            )
        if self.job.exeErrorCode:
            source = "exeErrorCode"
            error_code = self.job.exeErrorCode
            error_diag = self.job.exeErrorDiag
            errors.append(
                {
                    "source": source,
                    "error_code": error_code,
                    "error_diag": error_diag,
                }
            )
        if self.job.ddmErrorCode:
            source = "ddmErrorCode"
            error_code = self.job.ddmErrorCode
            error_diag = self.job.ddmErrorDiag
            errors.append(
                {
                    "source": source,
                    "error_code": error_code,
                    "error_diag": error_diag,
                }
            )
        if self.job.transExitCode:
            source = "transExitCode"
            error_code = self.job.transExitCode
            error_diag = ""
            errors.append(
                {
                    "source": source,
                    "error_code": error_code,
                    "error_diag": error_diag,
                }
            )

        if source and error_code:
            try:
                self.logger.debug("AdderGen.run will call apply_retrial_rules")
                retryModule.apply_retrial_rules(
                    self.taskBuffer,
                    self.job.PandaID,
                    errors,
                    self.job.attemptNr,
                )
                self.logger.debug("apply_retrial_rules is back")
            except Exception as e:
                self.logger.error(
                    f"apply_retrial_rules excepted and needs to be investigated ({e}): {traceback.format_exc()}")

        self.job.jobStatus = "failed"
        for file in self.job.Files:
            if file.type in ["output", "log"]:
                if add_result is not None and file.lfn in add_result.merging_files:
                    file.status = "merging"
                else:
                    file.status = "failed"

    def check_job_status(self) -> None:
        """
        Check the job status and log appropriate messages.
        """
        if self.job is None:
            self.logger.debug(": job not found in DB")
        elif self.job.jobStatus in ["finished", "failed", "unknown", "merging"]:
            self.logger.error(f": invalid state -> {self.job.jobStatus}")
        elif self.attempt_nr is not None and self.job.attemptNr != self.attempt_nr:
            self.logger.error(f"wrong attemptNr -> job={self.job.attemptNr} <> {self.attempt_nr}")
        elif self.job_status == EventServiceUtils.esRegStatus:
            self.register_event_service_files()
        else:
            # check file status in JEDI
            self.check_file_status_in_jedi()

            # use failed for cancelled/closed jobs
            if self.job.isCancelled():
                self.job_status = "failed"
                # reset error codes to skip retrial module
                self.job.pilotErrorCode = 0
                self.job.exeErrorCode = 0
                self.job.ddmErrorCode = 0

            # keep old status
            old_job_status = self.job.jobStatus

            # set job status
            if self.job.jobStatus not in ["transferring"]:
                self.job.jobStatus = self.job_status
            add_result = None
            adder_plugin = None

            # parse JSON
            parse_result = self.parse_json()

            if parse_result < 2:
                self.execute_plugin()

                # ignore temporary errors
                if self.ignore_tmp_error and add_result is not None and add_result.is_temporary():
                    self.logger.debug(f": ignore {self.job.ddmErrorDiag} ")
                    self.logger.debug("escape")
                    # unlock job output report
                    self.taskBuffer.unlockJobOutputReport(
                        panda_id=self.job_id,
                        attempt_nr=self.attempt_nr,
                        pid=self.pid,
                        lock_offset=self.lock_offset,
                    )
                    return
                # failed
                if add_result is None or not add_result.is_succeeded():
                    self.job.jobStatus = "failed"

            # set file status for failed jobs or failed transferring jobs
            self.logger.debug(f"status after plugin call :job.jobStatus={self.job.jobStatus} jobStatus={self.job_status}")

            self.finalize_job_status()

            # endtime
            if self.job.endTime == "NULL":
                self.job.endTime = time.strftime("%Y-%m-%d %H:%M:%S", time.gmtime())
            # output size and # of outputs
            self.job.nOutputDataFiles = 0
            self.job.outputFileBytes = 0
            for tmp_file in self.job.Files:
                if tmp_file.type == "output":
                    self.job.nOutputDataFiles += 1
                    try:
                        self.job.outputFileBytes += tmp_file.fsize
                    except Exception:
                        pass
            # protection
            max_output_file_bytes = 99999999999
            self.job.outputFileBytes = min(self.job.outputFileBytes, max_output_file_bytes)
            # set cancelled state
            if self.job.commandToPilot == "tobekilled" and self.job.jobStatus == "failed":
                self.job.jobStatus = "cancelled"
            # update job
            if old_job_status in ["cancelled", "closed"]:
                pass
            else:
                db_lock = None
                if panda_config.add_serialized and self.job.jediTaskID not in [0, None, "NULL"] and self.lock_pool:
                    db_lock = self.lock_pool.get(self.job.jediTaskID)
                    if db_lock:
                        db_lock.acquire()
                        self.logger.debug(f"got DB lock for jediTaskID={self.job.jediTaskID}")
                    else:
                        self.logger.debug(f"couldn't get DB lock for jediTaskID={self.job.jediTaskID}")
                self.logger.debug("updating DB")
                update_result = self.taskBuffer.updateJobs(
                    [self.job],
                    False,
                    oldJobStatusList=[old_job_status],
                    extraInfo=self.extra_info,
                    async_dataset_update=True,
                )
                self.logger.debug(f"retU: {update_result}")
                if db_lock:
                    self.logger.debug(f"release DB lock for jediTaskID={self.job.jediTaskID}")
                    db_lock.release()
                    self.lock_pool.release(self.job.jediTaskID)
                # failed
                if not update_result[0]:
                    self.logger.error(f"failed to update DB for pandaid={self.job.PandaID}")
                    # unlock job output report
                    self.taskBuffer.unlockJobOutputReport(
                        panda_id=self.job_id,
                        attempt_nr=self.attempt_nr,
                        pid=self.pid,
                        lock_offset=self.lock_offset,
                    )
                    return

                try:
                    # updateJobs was successful and it failed a job with taskBufferErrorCode
                    self.logger.debug("AdderGen.run will peek the job")
                    job_tmp = self.taskBuffer.peekJobs(
                        [self.job.PandaID],
                        fromDefined=False,
                        fromArchived=True,
                        fromWaiting=False,
                    )[0]
                    self.logger.debug(
                        f"status {job_tmp.jobStatus}, taskBufferErrorCode {job_tmp.taskBufferErrorCode}, taskBufferErrorDiag {job_tmp.taskBufferErrorDiag}"
                    )
                    if job_tmp.jobStatus == "failed" and job_tmp.taskBufferErrorCode:
                        source = "taskBufferErrorCode"
                        error_code = job_tmp.taskBufferErrorCode
                        error_diag = job_tmp.taskBufferErrorDiag
                        errors = [
                            {
                                "source": source,
                                "error_code": error_code,
                                "error_diag": error_diag,
                            }
                        ]
                        self.logger.debug("AdderGen.run 2 will call apply_retrial_rules")
                        retryModule.apply_retrial_rules(
                            self.taskBuffer,
                            job_tmp.PandaID,
                            errors,
                            job_tmp.attemptNr,
                        )
                        self.logger.debug("apply_retrial_rules 2 is back")
                except IndexError:
                    pass
                except Exception as e:
                    self.logger.error(f"apply_retrial_rules 2 excepted and needs to be investigated ({e}): {traceback.format_exc()}")

                # setup for closer
                if not (EventServiceUtils.isEventServiceJob(self.job) and self.job.isCancelled()):
                    destination_dispatch_block_list = []
                    guid_list = []
                    for file in self.job.Files:
                        # ignore inputs
                        if file.type == "input":
                            continue
                        # skip pseudo datasets
                        if file.destinationDBlock in ["", None, "NULL"]:
                            continue
                        # start closer for output/log datasets
                        if file.destinationDBlock not in destination_dispatch_block_list:
                            destination_dispatch_block_list.append(file.destinationDBlock)
                        # collect GUIDs
                        if (
                            self.job.prodSourceLabel == "panda"
                            or (
                                self.job.prodSourceLabel in ["rucio_test"] + JobUtils.list_ptest_prod_sources
                                and self.job.processingType
                                in [
                                    "pathena",
                                    "prun",
                                    "gangarobot-rctest",
                                    "hammercloud",
                                ]
                            )
                        ) and file.type == "output":
                            # extract base LFN since LFN was changed to full LFN for CMS
                            base_lfn = file.lfn.split("/")[-1]
                            guid_list.append(
                                {
                                    "lfn": base_lfn,
                                    "guid": file.GUID,
                                    "type": file.type,
                                    "checksum": file.checksum,
                                    "md5sum": file.md5sum,
                                    "fsize": file.fsize,
                                    "scope": file.scope,
                                }
                            )
                    if guid_list:
                        self.taskBuffer.setGUIDs(guid_list)
                    if destination_dispatch_block_list:
                        # start Closer
                        if adder_plugin is not None and hasattr(adder_plugin, "dataset_map") and adder_plugin.dataset_map != {}:
                            closer_thread = closer.Closer(
                                self.taskBuffer,
                                destination_dispatch_block_list,
                                self.job,
                                dataset_map=adder_plugin.dataset_map,
                            )
                        else:
                            closer_thread = closer.Closer(self.taskBuffer, destination_dispatch_block_list, self.job)
                        self.logger.debug("start Closer")
                        closer_thread.run()
                        del closer_thread
                        self.logger.debug("end Closer")
                    # run closer for associate parallel jobs
                    if EventServiceUtils.isJobCloningJob(self.job):
                        associate_dispatch_block_map = self.taskBuffer.getDestDBlocksWithSingleConsumer(self.job.jediTaskID, self.job.PandaID, destination_dispatch_block_list)
                        for associate_job_id in associate_dispatch_block_map:
                            associate_dispatch_blocks = associate_dispatch_block_map[associate_job_id]
                            associate_job = self.taskBuffer.peekJobs(
                                [associate_job_id],
                                fromDefined=False,
                                fromArchived=False,
                                fromWaiting=False,
                                forAnal=True,
                            )[0]
                            if self.job is None:
                                self.logger.debug(f": associated job PandaID={associate_job_id} not found in DB")
                            else:
<<<<<<< HEAD
                                closer_thread = closer.Closer(self.taskBuffer, associate_dispatch_blocks, associate_job)
                                self.logger.debug(f"start Closer for PandaID={associate_job_id}")
                                closer_thread.run()
                                del closer_thread
                                self.logger.debug(f"end Closer for PandaID={associate_job_id}")


    # main
    def run(self):
        """
        Run the AdderGen plugin.
        """
        try:
            start_time = datetime.datetime.now(datetime.timezone.utc).replace(tzinfo=None)
            self.logger.debug(f"new start: {self.job_status} attemptNr={self.attempt_nr}")

            # got lock, get the report
            self.get_report()

            # query job
            self.job = self.taskBuffer.peekJobs([self.job_id], fromDefined=False, fromWaiting=False, forAnal=True)[0]

            # check if job has finished
            self.check_job_status()

=======
                                closer_thread = closer.Closer(self.taskBuffer, destination_dispatch_block_list, self.job)
                            self.logger.debug("start Closer")
                            closer_thread.run()
                            del closer_thread
                            self.logger.debug("end Closer")
                        # run closer for associate parallel jobs
                        if EventServiceUtils.isJobCloningJob(self.job):
                            associate_dispatch_block_map = self.taskBuffer.getDestDBlocksWithSingleConsumer(
                                self.job.jediTaskID, self.job.PandaID, destination_dispatch_block_list
                            )
                            for associate_job_id in associate_dispatch_block_map:
                                associate_dispatch_blocks = associate_dispatch_block_map[associate_job_id]
                                associate_job = self.taskBuffer.peekJobs(
                                    [associate_job_id],
                                    fromDefined=False,
                                    fromArchived=False,
                                    fromWaiting=False,
                                    forAnal=True,
                                )[0]
                                if self.job is None:
                                    self.logger.debug(f": associated job PandaID={associate_job_id} not found in DB")
                                else:
                                    closer_thread = closer.Closer(self.taskBuffer, associate_dispatch_blocks, associate_job)
                                    self.logger.debug(f"start Closer for PandaID={associate_job_id}")
                                    closer_thread.run()
                                    del closer_thread
                                    self.logger.debug(f"end Closer for PandaID={associate_job_id}")
>>>>>>> 910063a7
            duration = datetime.datetime.now(datetime.timezone.utc).replace(tzinfo=None) - start_time
            self.logger.debug("end: took %s.%03d sec in total" % (duration.seconds, duration.microseconds / 1000))

            # remove Catalog
            self.taskBuffer.deleteJobOutputReport(panda_id=self.job_id, attempt_nr=self.attempt_nr)

            del self.data
            del report_dict
        except Exception as e:
            err_str = f": {str(e)} {traceback.format_exc()}"
            self.logger.error(err_str)
            duration = datetime.datetime.now(datetime.timezone.utc).replace(tzinfo=None) - start_time
            self.logger.error("except: took %s.%03d sec in total" % (duration.seconds, duration.microseconds / 1000))
            # unlock job output report
            self.taskBuffer.unlockJobOutputReport(
                panda_id=self.job_id,
                attempt_nr=self.attempt_nr,
                pid=self.pid,
                lock_offset=self.lock_offset,
            )

    # parse JSON
    # 0: succeeded, 1: harmless error to exit, 2: fatal error, 3: event service
    def parse_json(self):
        """
        Parse the JSON data associated with the job to extract file information.

        This method processes the JSON data to retrieve Logical File Names (LFNs),
        Globally Unique Identifiers (GUIDs), file sizes, checksums, and other metadata.
        It updates the job's file information and ensures consistency between the JSON
        data and the job's file records.

        :return: An integer indicating the result of the parsing process.
                 0 - succeeded
                 1 - harmless error to exit
                 2 - fatal error
                 3 - event service
        """
        # get LFN and GUID
        log_out = [f for f in self.job.Files if f.type in ["log", "output"]]

        # no outputs
        if not log_out:
            self.logger.debug("has no outputs")
            self.logger.debug("parse_json end")
            return 0

        # get input files
        input_lfns = [file.lfn for file in self.job.Files if file.type == "input"]

        # parse JSON
        lfns = []
        guids = []
        fsizes = []
        md5sums = []
        chksums = []
        surls = []
        full_lfn_map = {}
        n_events_map = {}
        guid_map = {}

        try:
            json_dict = json.loads(self.data)
            for lfn in json_dict:
                file_data = json_dict[lfn]
                lfn = str(lfn)
                fsize = None
                md5sum = None
                adler32 = None
                surl = None
                full_lfn = None
                guid = str(file_data["guid"])
                if "fsize" in file_data:
                    fsize = int(file_data["fsize"])
                if "md5sum" in file_data:
                    md5sum = str(file_data["md5sum"])
                    # check
                    if re.search("^[a-fA-F0-9]{32}$", md5sum) is None:
                        md5sum = None
                if "adler32" in file_data:
                    adler32 = str(file_data["adler32"])
                if "surl" in file_data:
                    surl = str(file_data["surl"])
                if "full_lfn" in file_data:
                    full_lfn = str(file_data["full_lfn"])
                # endpoints
                self.extra_info["endpoint"][lfn] = []
                if "endpoint" in file_data:
                    self.extra_info["endpoint"][lfn] = [file_data["endpoint"]]
                # error check
                if (lfn not in input_lfns) and (fsize is None or (md5sum is None and adler32 is None)):
                    if not EventServiceUtils.isEventServiceMerge(self.job):
                        raise RuntimeError("fsize/md5sum/adler32/surl=None")
                # append
                lfns.append(lfn)
                guids.append(guid)
                fsizes.append(fsize)
                md5sums.append(md5sum)
                surls.append(surl)
                if adler32 is not None:
                    # use adler32 if available
                    chksums.append(f"ad:{adler32}")
                else:
                    chksums.append(f"md5:{md5sum}")
                if full_lfn is not None:
                    full_lfn_map[lfn] = full_lfn
        except Exception:
            exc_type, value, _ = sys.exc_info()
            self.logger.warning("Issue with parsing JSON")
            self.logger.error(f": {exc_type} {value}")
            # set failed anyway
            self.job.jobStatus = "failed"
            # JSON error happens when pilot got killed due to wall-time limit or failures in wrapper
            if (
                (self.job.pilotErrorCode in [0, "0", "NULL"])
                and (self.job.taskBufferErrorCode not in [pandaserver.taskbuffer.ErrorCode.EC_WorkerDone])
                and (self.job.transExitCode in [0, "0", "NULL"])
            ):
                self.job.ddmErrorCode = pandaserver.dataservice.ErrorCode.EC_Adder
                self.job.ddmErrorDiag = "Could not get GUID/LFN/MD5/FSIZE/SURL from pilot JSON"
            return 2

        # parse metadata to get nEvents
        n_events_from = None
        # parse json
        try:
            json_dict = json.loads(self.job.metadata)
            for json_file_item in json_dict["files"]["output"]:
                for json_sub_file_item in json_file_item["subFiles"]:
                    lfn = str(json_sub_file_item["name"])
                    try:
                        n_events = int(json_sub_file_item["nentries"])
                        n_events_map[lfn] = n_events
                    except Exception:
                        pass
                    try:
                        guid = str(json_sub_file_item["file_guid"])
                        guid_map[lfn] = guid
                    except Exception:
                        pass
            n_events_from = "json"
        except Exception:
            self.logger.warning("Issue with parsing JSON for nEvents")
            pass

        # use nEvents and GUIDs reported by the pilot if no job report
        if self.job.metadata == "NULL" and self.job_status == "finished" and self.job.nEvents > 0 and self.job.prodSourceLabel in ["managed"]:
            for file in self.job.Files:
                if file.type == "output":
                    n_events_map[file.lfn] = self.job.nEvents
            for lfn, guid in zip(lfns, guids):
                guid_map[lfn] = guid
            n_events_from = "pilot"

        self.logger.debug(f"nEventsMap={str(n_events_map)}")
        self.logger.debug(f"nEventsFrom={str(n_events_from)}")
        self.logger.debug(f"guidMap={str(guid_map)}")
        self.logger.debug(f"self.job.jobStatus={self.job.jobStatus} in parse_json")
        self.logger.debug(f"isES={EventServiceUtils.isEventServiceJob(self.job)} isJumbo={EventServiceUtils.isJumboJob(self.job)}")

        # get lumi block number
        lumi_block_nr = self.job.getLumiBlockNr()

        # copy files for variable number of outputs
        tmp_stat = self.copy_files_for_variable_num_outputs(lfns)
        if not tmp_stat:
            err_msg = "failed to copy files for variable number of outputs"
            self.logger.error(err_msg)
            self.job.ddmErrorCode = pandaserver.dataservice.ErrorCode.EC_Adder
            self.job.ddmErrorDiag = err_msg
            self.job.jobStatus = "failed"
            return 2

        # check files
        lfns_set = set(lfns)
        file_list = []
        for file in self.job.Files:
            file_list.append(file.lfn)
            if file.type == "input":
                if file.lfn in lfns_set:
                    if self.job.prodSourceLabel in ["user", "panda"] or self.job.is_on_site_merging():
                        # skipped file
                        file.status = "skipped"
                        self.logger.debug(f"skipped input : {file.lfn}")
                    elif self.job.prodSourceLabel in ["managed", "test"] + JobUtils.list_ptest_prod_sources:
                        # failed by pilot
                        file.status = "failed"
                        self.logger.debug(f"failed input : {file.lfn}")
            elif file.type in {"output", "log"}:
                # add only log file for failed jobs
                if self.job_status == "failed" and file.type != "log":
                    file.status = "failed"
                    continue
                # set failed if it is missing in JSON
                if file.lfn not in lfns_set:
                    if (self.job.jobStatus == "finished" and EventServiceUtils.isEventServiceJob(self.job)) or EventServiceUtils.isJumboJob(self.job):
                        # unset file status for ES jobs
                        pass
                    elif file.isAllowedNoOutput():
                        # allowed not to be produced
                        file.status = "nooutput"
                        self.logger.debug(f"set {file.lfn} to status={file.status}")
                    else:
                        file.status = "failed"
                        self.job.jobStatus = "failed"
                        self.job.ddmErrorCode = pandaserver.dataservice.ErrorCode.EC_Adder
                        self.job.ddmErrorDiag = f"expected output {file.lfn} is missing in pilot JSON"
                        self.logger.error(self.job.ddmErrorDiag)
                    continue

                # look for GUID with LFN
                try:
                    i = lfns.index(file.lfn)
                    file.GUID = guids[i]
                    file.fsize = fsizes[i]
                    file.md5sum = md5sums[i]
                    file.checksum = chksums[i]
                    surl = surls[i]
                    # status
                    file.status = "ready"
                    # change to full LFN
                    if file.lfn in full_lfn_map:
                        file.lfn = full_lfn_map[file.lfn]
                    # add SURL to extraInfo
                    self.extra_info["surl"][file.lfn] = surl
                    # add nevents
                    if file.lfn in n_events_map:
                        self.extra_info["nevents"][file.lfn] = n_events_map[file.lfn]
                except Exception:
                    # status
                    file.status = "failed"
                    exc_type, value, _ = sys.exc_info()
                    self.logger.error(f": {exc_type} {value}")

                # set lumi block number
                if lumi_block_nr is not None and file.status != "failed":
                    self.extra_info["lbnr"][file.lfn] = lumi_block_nr

        self.extra_info["guid"] = guid_map

        # check consistency between JSON and filesTable
        for lfn in lfns:
            if lfn not in file_list:
                self.logger.error(f"{lfn} is not found in filesTable")
                self.job.jobStatus = "failed"
                for tmp_file in self.job.Files:
                    tmp_file.status = "failed"
                self.job.ddmErrorCode = pandaserver.dataservice.ErrorCode.EC_Adder
                self.job.ddmErrorDiag = f"pilot produced {lfn} inconsistently with jobdef"
                return 2
        # return
        self.logger.debug("parse_json end")
        return 0

    # copy files for variable number of outputs
    def copy_files_for_variable_num_outputs(self, lfns):
        """
        Copy files for variable number of outputs.

        This method handles the copying of file records when there is a variable number of output files.
        It identifies new Logical File Names (LFNs) that correspond to the original output files and
        updates the job information accordingly.

        :param lfns: List of new Logical File Names (LFNs).
        :return: True if the operation is successful, False otherwise.
        """
        # get original output files
        original_output_files = {}
        for tmp_file in self.job.Files:
            if tmp_file.type in ["output", "log"]:
                original_output_files[tmp_file.lfn] = tmp_file
        # look for unknown files
        orig_to_new_map = {}
        for new_lfn in lfns:
            if new_lfn not in original_output_files:
                # look for corresponding original output
                for original_lfn in original_output_files:
                    # match LFNs that have a similar base name but may have additional suffixes
                    tmp_patt = r"^{0}\.*_\d+$".format(original_lfn)
                    # removing any prefix up to and including the first pipe character (|) from the original LFN
                    reg_patt = re.sub(r"^[^|]+\|", "", original_lfn)
                    if re.search(tmp_patt, new_lfn) or (original_lfn.startswith("regex|") and re.search(reg_patt, new_lfn)):
                        self.logger.debug(f"use new LFN {new_lfn} for {original_lfn}")
                        # collect new filenames
                        orig_to_new_map.setdefault(original_lfn, [])
                        orig_to_new_map[original_lfn].append(new_lfn)
                        break
        # copy file records
        for original_lfn, new_lfn in orig_to_new_map.items():
            tmp_stat = self.taskBuffer.copy_file_records(new_lfn, original_output_files[original_lfn])
            if not tmp_stat:
                return False
        # refresh job info
        if orig_to_new_map:
            self.job = self.taskBuffer.peekJobs([self.job_id], fromDefined=False, fromWaiting=False, forAnal=True)[0]
        # return
        return True<|MERGE_RESOLUTION|>--- conflicted
+++ resolved
@@ -539,7 +539,6 @@
                             if self.job is None:
                                 self.logger.debug(f": associated job PandaID={associate_job_id} not found in DB")
                             else:
-<<<<<<< HEAD
                                 closer_thread = closer.Closer(self.taskBuffer, associate_dispatch_blocks, associate_job)
                                 self.logger.debug(f"start Closer for PandaID={associate_job_id}")
                                 closer_thread.run()
@@ -565,35 +564,6 @@
             # check if job has finished
             self.check_job_status()
 
-=======
-                                closer_thread = closer.Closer(self.taskBuffer, destination_dispatch_block_list, self.job)
-                            self.logger.debug("start Closer")
-                            closer_thread.run()
-                            del closer_thread
-                            self.logger.debug("end Closer")
-                        # run closer for associate parallel jobs
-                        if EventServiceUtils.isJobCloningJob(self.job):
-                            associate_dispatch_block_map = self.taskBuffer.getDestDBlocksWithSingleConsumer(
-                                self.job.jediTaskID, self.job.PandaID, destination_dispatch_block_list
-                            )
-                            for associate_job_id in associate_dispatch_block_map:
-                                associate_dispatch_blocks = associate_dispatch_block_map[associate_job_id]
-                                associate_job = self.taskBuffer.peekJobs(
-                                    [associate_job_id],
-                                    fromDefined=False,
-                                    fromArchived=False,
-                                    fromWaiting=False,
-                                    forAnal=True,
-                                )[0]
-                                if self.job is None:
-                                    self.logger.debug(f": associated job PandaID={associate_job_id} not found in DB")
-                                else:
-                                    closer_thread = closer.Closer(self.taskBuffer, associate_dispatch_blocks, associate_job)
-                                    self.logger.debug(f"start Closer for PandaID={associate_job_id}")
-                                    closer_thread.run()
-                                    del closer_thread
-                                    self.logger.debug(f"end Closer for PandaID={associate_job_id}")
->>>>>>> 910063a7
             duration = datetime.datetime.now(datetime.timezone.utc).replace(tzinfo=None) - start_time
             self.logger.debug("end: took %s.%03d sec in total" % (duration.seconds, duration.microseconds / 1000))
 
