import re
import sys
from OpenSSL import crypto

# get prefix for DQ2
def getDQ2Prefix(dq2SiteID):
    try:
        # prefix of DQ2 ID
        tmpDQ2IDPrefix = re.sub('_[A-Z,0-9]+DISK$','',dq2SiteID)
        # remove whitespace 
        tmpDQ2IDPrefix = tmpDQ2IDPrefix.strip()
        # patchfor MWT2
        if tmpDQ2IDPrefix == 'MWT2_UC':
            tmpDQ2IDPrefix = 'MWT2'
        return tmpDQ2IDPrefix
    except Exception:
        return ''

# check if the file is cached
def isCachedFile(datasetName,siteSpec):
    # using CVMFS
    if siteSpec.iscvmfs != True:
        return False
    # look for DBR
    if not datasetName.startswith('ddo'):
        return False
    # look for three digits
    if re.search('v\d{6}$',datasetName) is None:
        return False
    return True


# get the list of sites where dataset is available
def getSitesWithDataset(tmpDsName, siteMapper, replicaMap, cloudKey, prodSourceLabel, useHomeCloud=False, getDQ2ID=False,
                        useOnlineSite=False, includeT1=False):
    retList = []
    retDQ2Map = {}
    # no replica map
    if tmpDsName not in replicaMap:
        if getDQ2ID:
            return retDQ2Map
        return retList
    # use valid cloud
    if not siteMapper.checkCloud(cloudKey):
        if getDQ2ID:
            return retDQ2Map
        return retList
    # check sites in the cloud
    for tmpSiteName in siteMapper.getCloud(cloudKey)['sites']:
        tmpSiteSpec = siteMapper.getSite(tmpSiteName)
        scopeSiteSpec_input, scopeSiteSpec_output = select_scope(tmpSiteSpec, prodSourceLabel)
        # skip T1
        if not includeT1:
            # T1
            if tmpSiteName == siteMapper.getCloud(cloudKey)['source']:
                continue
            # hospital queue
            tmpSrcSpec = siteMapper.getSite(siteMapper.getCloud(cloudKey)['source'])
            scopeSrcSpec_input, scopeSrcSpec_output = select_scope(tmpSrcSpec, prodSourceLabel)
            if tmpSiteSpec.ddm_input.get(scopeSiteSpec_input) == tmpSrcSpec.ddm_input.get(scopeSrcSpec_input):
                continue
        # use home cloud
        if useHomeCloud:
            if siteMapper.getSite(tmpSiteName).cloud != cloudKey:
                continue
        # online
        if siteMapper.getSite(tmpSiteName).status != 'online':
            continue
        # check all associated DQ2 IDs
        tmpFoundFlag = False

        # skip misconfigured sites
        if not tmpSiteSpec.ddm_input.get(scopeSiteSpec_input) and not tmpSiteSpec.setokens_input.get(scopeSiteSpec_input).values():
            continue

<<<<<<< HEAD
        for tmpSiteDQ2ID in [tmpSiteSpec.ddm_input[scopeSiteSpec_input]]+tmpSiteSpec.setokens_input[scopeSiteSpec_input].values():
=======
        for tmpSiteDQ2ID in [tmpSiteSpec.ddm_input]+list(tmpSiteSpec.setokens_input.values()):
>>>>>>> 92233cf4
            # prefix of DQ2 ID
            tmpDQ2IDPrefix = getDQ2Prefix(tmpSiteDQ2ID)
            # ignore empty
            if tmpDQ2IDPrefix == '':
                continue
            # loop over all replica DQ2 IDs 
            for tmpDQ2ID in replicaMap[tmpDsName]:
                # use DATADISK or GROUPDISK 
                if '_SCRATCHDISK'        in tmpDQ2ID or \
                       '_USERDISK'       in tmpDQ2ID or \
                       '_PRODDISK'       in tmpDQ2ID or \
                       '_LOCALGROUPDISK' in tmpDQ2ID or \
                       '_LOCALGROUPTAPE' in tmpDQ2ID or \
                       'TAPE'            in tmpDQ2ID or \
                       '_DAQ'            in tmpDQ2ID or \
                       '_TMPDISK'        in tmpDQ2ID or \
                       '_TZERO'          in tmpDQ2ID:
                    continue
                # check DQ2 prefix
                if tmpDQ2ID.startswith(tmpDQ2IDPrefix):
                    tmpFoundFlag = True
                    if not getDQ2ID:
                        break
                    # append map
                    if tmpSiteName not in retDQ2Map:
                        retDQ2Map[tmpSiteName] = []
                    if not tmpDQ2ID in retDQ2Map[tmpSiteName]:
                        retDQ2Map[tmpSiteName].append(tmpDQ2ID)    
        # append
        if tmpFoundFlag:
            retList.append(tmpSiteName)
    # return map
    if getDQ2ID:
        return retDQ2Map
    # retrun
    return retList


<<<<<<< HEAD
=======
# get the number of files available at the site
def getNumAvailableFilesSite(siteName,siteMapper,replicaMap,badMetaMap,additionalSEs=[],
                             noCheck=[],fileCounts=None):
    try:
        # get DQ2 endpoints 
        tmpSiteSpec = siteMapper.getSite(siteName)
        prefixList = []
        for tmpSiteDQ2ID in [tmpSiteSpec.ddm_input]+list(tmpSiteSpec.setokens_input.values()):
            # prefix of DQ2 ID
            tmpDQ2IDPrefix = getDQ2Prefix(tmpSiteDQ2ID)
            # ignore empty
            if tmpDQ2IDPrefix != '':
                prefixList.append(tmpDQ2IDPrefix)
        # loop over datasets
        totalNum = 0
        for tmpDsName in replicaMap:
            tmpSitesData = replicaMap[tmpDsName]
            # cached files
            if isCachedFile(tmpDsName,tmpSiteSpec) and fileCounts is not None and \
               tmpDsName in fileCounts:
                # add with no check
                totalNum += fileCounts[tmpDsName]
                continue
            # dataset type
            datasetType = getDatasetType(tmpDsName)
            # use total num to effectively skip file availability check
            if datasetType in noCheck:
                columnName = 'total'
            else:
                columnName = 'found'
            # get num of files
            maxNumFile = 0
            # for T1 or T2
            if additionalSEs != []:
                # check T1 endpoints
                for tmpSePat in additionalSEs:
                    # ignore empty
                    if tmpSePat == '':
                        continue
                    # make regexp pattern
                    if '*' in tmpSePat:
                        tmpSePat = tmpSePat.replace('*','.*')
                    tmpSePat = '^' + tmpSePat +'$'
                    # loop over all sites
                    for tmpSE in tmpSitesData:
                        # skip bad metadata
                        if tmpDsName in badMetaMap and tmpSE in badMetaMap[tmpDsName]:
                            continue
                        # check match
                        if re.search(tmpSePat,tmpSE) is None:
                            continue
                        # get max num of files
                        tmpN = tmpSitesData[tmpSE][0][columnName]                            
                        if tmpN is not None and tmpN > maxNumFile:
                            maxNumFile = tmpN
            else:
                # check explicit endpoint name
                for tmpSiteDQ2ID in [tmpSiteSpec.ddm_input]+list(tmpSiteSpec.setokens_input.values()):
                    # skip bad metadata
                    if tmpDsName in badMetaMap and tmpSiteDQ2ID in badMetaMap[tmpDsName]:
                        continue
                    # ignore empty
                    if tmpSiteDQ2ID == '':
                        continue
                    # get max num of files
                    if tmpSiteDQ2ID in tmpSitesData:
                        tmpN = tmpSitesData[tmpSiteDQ2ID][0][columnName]
                        if tmpN is not None and tmpN > maxNumFile:
                            maxNumFile = tmpN
                # check prefix
                for tmpDQ2IDPrefix in prefixList:
                    for tmpDQ2ID in tmpSitesData:
                        # skip bad metadata
                        if tmpDsName in badMetaMap and tmpDQ2ID in badMetaMap[tmpDsName]:
                            continue
                        # ignore NG
                        if     '_SCRATCHDISK'    in tmpDQ2ID or \
                               '_USERDISK'       in tmpDQ2ID or \
                               '_PRODDISK'       in tmpDQ2ID or \
                               '_LOCALGROUPDISK' in tmpDQ2ID or \
                               '_LOCALGROUPTAPE' in tmpDQ2ID or \
                               '_DAQ'            in tmpDQ2ID or \
                               '_TMPDISK'        in tmpDQ2ID or \
                               '_TZERO'          in tmpDQ2ID:
                            continue
                        # check prefix
                        if tmpDQ2ID.startswith(tmpDQ2IDPrefix):
                            tmpN = tmpSitesData[tmpDQ2ID][0][columnName]
                            if tmpN is not None and tmpN > maxNumFile:
                                maxNumFile = tmpN
            # sum
            totalNum += maxNumFile
        # return
        return True,totalNum
    except Exception:
        errtype,errvalue = sys.exc_info()[:2]
        return False,'%s:%s' % (errtype,errvalue) 


>>>>>>> 92233cf4
# get the list of sites where dataset is available
def getEndpointsAtT1(tmpRepMap,siteMapper,cloudName):
    retList = []
    # get cloud SEs
    tmpCloud = siteMapper.getCloud(cloudName)
    cloudSEs = tmpCloud['tier1SE']
    # check T1 endpoints
    for tmpSePat in cloudSEs:
        # ignore empty
        if tmpSePat == '':
            continue
        # make regexp pattern
        if '*' in tmpSePat:
            tmpSePat = tmpSePat.replace('*','.*')
        tmpSePat = '^' + tmpSePat +'$'
        # loop over all sites
        for tmpSE in tmpRepMap:
            # check match
            if re.search(tmpSePat,tmpSE) is None:
                continue
            # append
            if not tmpSE in retList:
                retList.append(tmpSE)
    # return
    return retList


# check DDM response
def isDQ2ok(out):
    if out.find("DQ2 internal server exception") != -1 \
           or out.find("An error occurred on the central catalogs") != -1 \
           or out.find("MySQL server has gone away") != -1 \
           or out == '()':
        return False
    return True


# check if DBR
def isDBR(datasetName):
    if datasetName.startswith('ddo'):
        return True
    return False


# check invalid characters in dataset name
def checkInvalidCharacters(datasetName):
    if re.match("^[A-Za-z0-9][A-Za-z0-9\.\-\_/]{1,255}$",datasetName) is not None:
        return True
    return False


# get dataset type
def getDatasetType(dataset):
    datasetType = None
    try:
        datasetType = dataset.split('.')[4]
    except Exception:
        pass
    return datasetType


# check certificate
def checkCertificate(certName):
    try:
        cert = crypto.load_certificate(crypto.FILETYPE_PEM, open(certName).read())
        if cert.has_expired() is True:
            return False,"{0} expired".format(certName)
        else:
            return True,None
    except Exception:
        errtype,errvalue = sys.exc_info()[:2]
        return False,'{0}:{1}'.format(errtype.__name__,errvalue)


# get sites which share DDM endpoint
def getSitesShareDDM(siteMapper, siteName, prodSourceLabel):

    # nonexistent site
    if not siteMapper.checkSite(siteName):
        return []
    # get siteSpec
    siteSpec = siteMapper.getSite(siteName)
    scope_site_input, scope_site_output = select_scope(siteSpec, prodSourceLabel)
    # loop over all sites
    retSites = []
<<<<<<< HEAD
    for tmpSiteName,tmpSiteSpec in siteMapper.siteSpecList.iteritems():
        scope_tmpSite_input, scope_tmpSite_output = select_scope(tmpSiteSpec, prodSourceLabel)
=======
    for tmpSiteName in siteMapper.siteSpecList:
        tmpSiteSpec = siteMapper.siteSpecList[tmpSiteName]
>>>>>>> 92233cf4
        # only same type
        if siteSpec.type != tmpSiteSpec.type:
            continue
        # only online sites
        if tmpSiteSpec.status != 'online':
            continue
        # same endpoint
        try:
<<<<<<< HEAD
            if siteSpec.ddm_input[scope_site_input] != tmpSiteSpec.ddm_input[scope_tmpSite_input] \
                    and siteSpec.ddm_output[scope_site_output] not in tmpSiteSpec.ddm_endpoints_input[scope_tmpSite_input].all.keys():
=======
            if siteSpec.ddm_input != tmpSiteSpec.ddm_input and \
                    siteSpec.ddm_output not in tmpSiteSpec.ddm_endpoints_input.all:
>>>>>>> 92233cf4
                continue
        except Exception:
            continue
        # skip itself
        if siteName == tmpSiteSpec.sitename:
            continue
        # append
        if not tmpSiteSpec.sitename in retSites:
            retSites.append(tmpSiteSpec.sitename)
    # return
    return retSites


 # check if destination is specified
def getDestinationSE(destinationDBlockToken):
    if destinationDBlockToken is not None:
        for tmpToken in destinationDBlockToken.split(','):
            tmpMatch = re.search('^dst:([^/]*)(/.*)*$',tmpToken)
            if tmpMatch is not None:
                return tmpMatch.group(1)
    return None


# check if job sets destination
def checkJobDestinationSE(tmpJob):
    for tmpFile in tmpJob.Files:
        if getDestinationSE(tmpFile.destinationDBlockToken) is not None:
            return tmpFile.destinationSE
    return None



 # check if destination is distributed
def getDistributedDestination(destinationDBlockToken):
    if destinationDBlockToken is not None:
        for tmpToken in destinationDBlockToken.split(','):
            tmpMatch = re.search('^ddd:([^/]*)(/.*)*$',tmpToken)
            if tmpMatch is not None:
                return tmpMatch.group(1)
    return None


# extract importand error string
def extractImportantError(out):
    retStr = ''
    try:
        strList = ['InvalidRSEExpression','Details:']
        for line in out.split('\n'):
            for tmpStr in strList:
                if tmpStr in line:
                    retStr += line
                    retStr += ' '
        retStr = retStr[:-1]
    except Exception:
        pass
    return retStr



# get activity for output
def getActivityForOut(prodSourceLabel):
    if prodSourceLabel in ['managed']:
        activity = "Production Output"
    elif prodSourceLabel in ['user','panda']:
        activity = "User Subscriptions"
    else:
        activity = "Functional Test" 
    return activity


# cleanup DN
def cleanupDN(realDN):
    tmpRealDN = re.sub('/CN=limited proxy','',realDN)
    tmpRealDN = re.sub('/CN=proxy','',tmpRealDN)
    return tmpRealDN


def select_scope(site_spec, prodsourcelabel):
    """
    Select the scopes of the activity for input and output. The scope was introduced for prod-analy queues where you might want
    to associate different RSEs depending on production or analysis.
    """
    scope_input = 'default'
    aux_scopes_input = site_spec.ddm_endpoints_input.keys()
    if prodsourcelabel == 'user' and 'analysis' in aux_scopes_input:
        scope_input = 'analysis'

    scope_output = 'default'
    aux_scopes_output = site_spec.ddm_endpoints_output.keys()
    if prodsourcelabel == 'user' and 'analysis' in aux_scopes_output:
        scope_output = 'analysis'

    return scope_input, scope_output<|MERGE_RESOLUTION|>--- conflicted
+++ resolved
@@ -73,11 +73,7 @@
         if not tmpSiteSpec.ddm_input.get(scopeSiteSpec_input) and not tmpSiteSpec.setokens_input.get(scopeSiteSpec_input).values():
             continue
 
-<<<<<<< HEAD
-        for tmpSiteDQ2ID in [tmpSiteSpec.ddm_input[scopeSiteSpec_input]]+tmpSiteSpec.setokens_input[scopeSiteSpec_input].values():
-=======
-        for tmpSiteDQ2ID in [tmpSiteSpec.ddm_input]+list(tmpSiteSpec.setokens_input.values()):
->>>>>>> 92233cf4
+        for tmpSiteDQ2ID in [tmpSiteSpec.ddm_input[scopeSiteSpec_input]]+list(tmpSiteSpec.setokens_input[scopeSiteSpec_input].values()):
             # prefix of DQ2 ID
             tmpDQ2IDPrefix = getDQ2Prefix(tmpSiteDQ2ID)
             # ignore empty
@@ -116,108 +112,6 @@
     return retList
 
 
-<<<<<<< HEAD
-=======
-# get the number of files available at the site
-def getNumAvailableFilesSite(siteName,siteMapper,replicaMap,badMetaMap,additionalSEs=[],
-                             noCheck=[],fileCounts=None):
-    try:
-        # get DQ2 endpoints 
-        tmpSiteSpec = siteMapper.getSite(siteName)
-        prefixList = []
-        for tmpSiteDQ2ID in [tmpSiteSpec.ddm_input]+list(tmpSiteSpec.setokens_input.values()):
-            # prefix of DQ2 ID
-            tmpDQ2IDPrefix = getDQ2Prefix(tmpSiteDQ2ID)
-            # ignore empty
-            if tmpDQ2IDPrefix != '':
-                prefixList.append(tmpDQ2IDPrefix)
-        # loop over datasets
-        totalNum = 0
-        for tmpDsName in replicaMap:
-            tmpSitesData = replicaMap[tmpDsName]
-            # cached files
-            if isCachedFile(tmpDsName,tmpSiteSpec) and fileCounts is not None and \
-               tmpDsName in fileCounts:
-                # add with no check
-                totalNum += fileCounts[tmpDsName]
-                continue
-            # dataset type
-            datasetType = getDatasetType(tmpDsName)
-            # use total num to effectively skip file availability check
-            if datasetType in noCheck:
-                columnName = 'total'
-            else:
-                columnName = 'found'
-            # get num of files
-            maxNumFile = 0
-            # for T1 or T2
-            if additionalSEs != []:
-                # check T1 endpoints
-                for tmpSePat in additionalSEs:
-                    # ignore empty
-                    if tmpSePat == '':
-                        continue
-                    # make regexp pattern
-                    if '*' in tmpSePat:
-                        tmpSePat = tmpSePat.replace('*','.*')
-                    tmpSePat = '^' + tmpSePat +'$'
-                    # loop over all sites
-                    for tmpSE in tmpSitesData:
-                        # skip bad metadata
-                        if tmpDsName in badMetaMap and tmpSE in badMetaMap[tmpDsName]:
-                            continue
-                        # check match
-                        if re.search(tmpSePat,tmpSE) is None:
-                            continue
-                        # get max num of files
-                        tmpN = tmpSitesData[tmpSE][0][columnName]                            
-                        if tmpN is not None and tmpN > maxNumFile:
-                            maxNumFile = tmpN
-            else:
-                # check explicit endpoint name
-                for tmpSiteDQ2ID in [tmpSiteSpec.ddm_input]+list(tmpSiteSpec.setokens_input.values()):
-                    # skip bad metadata
-                    if tmpDsName in badMetaMap and tmpSiteDQ2ID in badMetaMap[tmpDsName]:
-                        continue
-                    # ignore empty
-                    if tmpSiteDQ2ID == '':
-                        continue
-                    # get max num of files
-                    if tmpSiteDQ2ID in tmpSitesData:
-                        tmpN = tmpSitesData[tmpSiteDQ2ID][0][columnName]
-                        if tmpN is not None and tmpN > maxNumFile:
-                            maxNumFile = tmpN
-                # check prefix
-                for tmpDQ2IDPrefix in prefixList:
-                    for tmpDQ2ID in tmpSitesData:
-                        # skip bad metadata
-                        if tmpDsName in badMetaMap and tmpDQ2ID in badMetaMap[tmpDsName]:
-                            continue
-                        # ignore NG
-                        if     '_SCRATCHDISK'    in tmpDQ2ID or \
-                               '_USERDISK'       in tmpDQ2ID or \
-                               '_PRODDISK'       in tmpDQ2ID or \
-                               '_LOCALGROUPDISK' in tmpDQ2ID or \
-                               '_LOCALGROUPTAPE' in tmpDQ2ID or \
-                               '_DAQ'            in tmpDQ2ID or \
-                               '_TMPDISK'        in tmpDQ2ID or \
-                               '_TZERO'          in tmpDQ2ID:
-                            continue
-                        # check prefix
-                        if tmpDQ2ID.startswith(tmpDQ2IDPrefix):
-                            tmpN = tmpSitesData[tmpDQ2ID][0][columnName]
-                            if tmpN is not None and tmpN > maxNumFile:
-                                maxNumFile = tmpN
-            # sum
-            totalNum += maxNumFile
-        # return
-        return True,totalNum
-    except Exception:
-        errtype,errvalue = sys.exc_info()[:2]
-        return False,'%s:%s' % (errtype,errvalue) 
-
-
->>>>>>> 92233cf4
 # get the list of sites where dataset is available
 def getEndpointsAtT1(tmpRepMap,siteMapper,cloudName):
     retList = []
@@ -303,13 +197,9 @@
     scope_site_input, scope_site_output = select_scope(siteSpec, prodSourceLabel)
     # loop over all sites
     retSites = []
-<<<<<<< HEAD
-    for tmpSiteName,tmpSiteSpec in siteMapper.siteSpecList.iteritems():
-        scope_tmpSite_input, scope_tmpSite_output = select_scope(tmpSiteSpec, prodSourceLabel)
-=======
     for tmpSiteName in siteMapper.siteSpecList:
         tmpSiteSpec = siteMapper.siteSpecList[tmpSiteName]
->>>>>>> 92233cf4
+        scope_tmpSite_input, scope_tmpSite_output = select_scope(tmpSiteSpec, prodSourceLabel)
         # only same type
         if siteSpec.type != tmpSiteSpec.type:
             continue
@@ -318,13 +208,8 @@
             continue
         # same endpoint
         try:
-<<<<<<< HEAD
             if siteSpec.ddm_input[scope_site_input] != tmpSiteSpec.ddm_input[scope_tmpSite_input] \
-                    and siteSpec.ddm_output[scope_site_output] not in tmpSiteSpec.ddm_endpoints_input[scope_tmpSite_input].all.keys():
-=======
-            if siteSpec.ddm_input != tmpSiteSpec.ddm_input and \
-                    siteSpec.ddm_output not in tmpSiteSpec.ddm_endpoints_input.all:
->>>>>>> 92233cf4
+                    and siteSpec.ddm_output[scope_site_output] not in tmpSiteSpec.ddm_endpoints_input[scope_tmpSite_input].all:
                 continue
         except Exception:
             continue
