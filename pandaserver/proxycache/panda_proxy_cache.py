import subprocess
import hashlib
import os
import datetime

from pandalogger.PandaLogger import PandaLogger
# logger
_logger = PandaLogger().getLogger('ProxyCache')


def execute(program):
    """Run a program on the command line. Return stderr, stdout and status."""
    _logger.debug("executable: %s" % program)
    pipe = subprocess.Popen(program, bufsize=-1, shell=True, close_fds=False,
                            stdout=subprocess.PIPE, stderr=subprocess.PIPE)
    stdout, stderr = pipe.communicate()
    return stdout, stderr, pipe.wait()

def cat(filename):
    """Given filename, print its text contents."""
    f = open(filename, 'r')
    out = f.read()
    f.close()
    return out

class MyProxyInterface(object):
    """Class to store and retrieve proxies from my proxies."""
    def __init__(self):
        self.__target_path = '/tmp/proxies'
        self.__cred_name = 'panda'
        if not os.path.exists(self.__target_path):
            os.makedirs(self.__target_path)

    def store(self, user_dn, cred_name, production=False, server_name='myproxy.cern.ch', role=None, force=False):
        """Retrieve proxy from myproxy."""
        proxy_path = os.path.join(self.__target_path, hashlib.sha1(user_dn + '.plain').hexdigest())
<<<<<<< HEAD
=======
        # check if empty dummy file
        if os.path.exists(proxy_path) and os.stat(proxy_path).st_size == 0:
            if datetime.datetime.utcnow() - datetime.datetime.utcfromtimestamp(os.path.getctime(proxy_path)) < datetime.timedelta(hours=1):
                _logger.debug('skip too eary to try again')
                return 2
>>>>>>> 59fcdf21
        cmd = "myproxy-logon -s %s --no_passphrase --out %s -l '%s' -k %s -t 0" % (server_name, proxy_path, user_dn, cred_name)
        # if myproxy.cern.ch fails, try myproxy on bnl as well
        stdout, stderr, status = execute(cmd)
        if stdout:
            _logger.debug('stdout is %s ' % stdout)
        if stderr:
            _logger.debug('stderr is %s ' % stderr)
            # make a dummy to avoid too early reattempt
            open(proxy_path, 'w').close()
        _logger.debug('test the status of plain... %s' %status)
        if status == 1:
            return status
        #proxyValidity = checkValidity(proxy_path)
        if role != None:
            _logger.debug('proxy needs {0} - need to add voms attributes and store it in the cache'.format(role))
            tmpExtension = self.getExtension(role)
            prodproxy_path = os.path.join(self.__target_path, str(hashlib.sha1(user_dn + tmpExtension).hexdigest()))
            _logger.debug(prodproxy_path)
            prodcmd = "voms-proxy-init -valid 96:00 -rfc -cert %s -key %s -out %s -voms %s" % (proxy_path,proxy_path,
                                                                                               prodproxy_path,role)
            stdout, stderr, status = execute(prodcmd)
            if stdout:
                _logger.debug('stdout is %s ' % stdout)
            if stderr:
                _logger.debug('stderr is %s ' % stderr)
            _logger.debug('test the status of production... %s' %status)
        elif production:
            _logger.debug('production proxy needed - need to add voms attributes and store it in the cache')
            prodproxy_path = os.path.join(self.__target_path, str(hashlib.sha1(user_dn + '.prod').hexdigest()))
            _logger.debug(prodproxy_path)
            prodcmd = "voms-proxy-init -valid 96:00 -rfc -cert %s -key %s -out %s -voms atlas:/atlas/Role=production" % (proxy_path, proxy_path, prodproxy_path)
            stdout, stderr, status = execute(prodcmd)
            if stdout:
                _logger.debug('stdout is %s ' % stdout)
            if stderr:
                _logger.debug('stderr is %s ' % stderr)
            _logger.debug('test the status of production... %s' %status)
        else:
            # Now we need to add atlas roles and store it
            atlasproxy_path = os.path.join(self.__target_path, hashlib.sha1(user_dn).hexdigest())
            atlasrolescmd = "voms-proxy-init -valid 96:00 -rfc -cert %s -key %s -out %s -voms atlas" % (proxy_path, proxy_path, atlasproxy_path)
            stdout, stderr, status = execute(atlasrolescmd)
            if stdout:
                _logger.debug('stdout is %s ' % stdout)
            if stderr:
                _logger.debug('stderr is %s ' % stderr)
            _logger.debug('test the status of atlas... %s' %status)
        # will remove the proxy later on as I need to check the actual validity in order to send notification emails
        #if os.path.exists(proxy_path):
        #    print 'will now remove the plain proxy from the cache'
        #    os.remove(proxy_path)

        return status

    def retrieve(self, user_dn, production=False, role=None):
        """Retrieve proxy from proxy cache."""
        if role != None:
            tmpExtension = self.getExtension(role)
            proxy_path = os.path.join(self.__target_path, str(hashlib.sha1(user_dn + tmpExtension).hexdigest()))
        elif production:
            proxy_path = os.path.join(self.__target_path, str(hashlib.sha1(user_dn + '.prod').hexdigest()))
        else:
            proxy_path = os.path.join(self.__target_path, hashlib.sha1(user_dn).hexdigest())
        if os.path.isfile(proxy_path):
            return cat(proxy_path)
        else:
            _logger.debug('proxy file does not exist : DN:{0} role:{1} file:{2}'.format(user_dn,role,proxy_path))


    def checkProxy(self, user_dn, production=False, role=None):
        """Check the validity of a proxy."""
        if role != None:
            tmpExtension = self.getExtension(role)
            proxy_path = os.path.join(self.__target_path, str(hashlib.sha1(user_dn + tmpExtension).hexdigest()))
        elif production:
            proxy_path = os.path.join(self.__target_path, str(hashlib.sha1(user_dn + '.prod').hexdigest()))
        else:
            proxy_path = os.path.join(self.__target_path, hashlib.sha1(user_dn).hexdigest())
        if os.path.isfile(proxy_path):
            _logger.info('Proxy is there. Need to check validity')
            cmd = "voms-proxy-info -exists -hours 72 -file %s" % proxy_path
            stdout, stderr, status = execute(cmd)
            if stdout:
                _logger.debug('stdout is %s ' % stdout)
            if stderr:
                _logger.debug('stderr is %s ' %stderr)
            if status == 1:
                _logger.info('Proxy expires in 3 days or less. We need to renew proxy!')
                if self.store(user_dn, self.__cred_name, production, role=role) == 0:
                    _logger.info('Proxy stored successfully')
                else:
                    _logger.info('Proxy retrieval failed')
            else:
                _logger.info('Proxy is valid for more than 3 days')

        else:
            _logger.info('Proxy is not in the cache repo. Will try to get it from myproxy')
            if self.store(user_dn, self.__cred_name, production, role=role) == 0:
                _logger.info('proxy stored successfully')
            else:
                _logger.info('proxy retrieval failed')
        plain_path = os.path.join(self.__target_path, hashlib.sha1(user_dn + '.plain').hexdigest())
        if os.path.isfile(plain_path):
            return self.checkValidity(plain_path)
        else:
            _logger.info('plain proxy not there at the moment!')

    def checkValidity(self, proxy_path):
        _logger.debug('Need to check validity and expiry!')
        datechecks = [24, 72, 168, 730.484]
        #datechecks = [1,2,3,4]
        status = 0
        for i in datechecks:
            cmd = "voms-proxy-info -exists -hours %s -file %s" % (i, proxy_path)
            stdout, stderr, status = execute(cmd)
            if status == 1:
                _logger.debug('Proxy expires in %s hours. We need to send a notification!' %i)
                return i
        return status


    # get extension
    def getExtension(self, role):
        if role != None:
            return '.' + role.split('=')[-1]
        return None<|MERGE_RESOLUTION|>--- conflicted
+++ resolved
@@ -34,14 +34,11 @@
     def store(self, user_dn, cred_name, production=False, server_name='myproxy.cern.ch', role=None, force=False):
         """Retrieve proxy from myproxy."""
         proxy_path = os.path.join(self.__target_path, hashlib.sha1(user_dn + '.plain').hexdigest())
-<<<<<<< HEAD
-=======
         # check if empty dummy file
         if os.path.exists(proxy_path) and os.stat(proxy_path).st_size == 0:
             if datetime.datetime.utcnow() - datetime.datetime.utcfromtimestamp(os.path.getctime(proxy_path)) < datetime.timedelta(hours=1):
-                _logger.debug('skip too eary to try again')
+                _logger.debug('skip too early to try again')
                 return 2
->>>>>>> 59fcdf21
         cmd = "myproxy-logon -s %s --no_passphrase --out %s -l '%s' -k %s -t 0" % (server_name, proxy_path, user_dn, cred_name)
         # if myproxy.cern.ch fails, try myproxy on bnl as well
         stdout, stderr, status = execute(cmd)
